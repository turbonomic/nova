--- conflicted
+++ resolved
@@ -297,7 +297,6 @@
                                                        result))
 
     @exception.wrap_exception
-<<<<<<< HEAD
     def get_diagnostics(self, context, instance_id):
         """Retrieve diagnostics for an instance on this server."""
         context = context.elevated()
@@ -307,7 +306,7 @@
             logging.debug(_("instance %s: retrieving diagnostics"),
                 instance_ref["internal_id"])
             return self.driver.get_diagnostics(instance_ref)
-=======
+
     def suspend_instance(self, context, instance_id):
         """suspend the instance with instance_id"""
         context = context.elevated()
@@ -339,7 +338,6 @@
                                                        context,
                                                        instance_id,
                                                        result))
->>>>>>> 675ca7c5
 
     @exception.wrap_exception
     def get_console_output(self, context, instance_id):
