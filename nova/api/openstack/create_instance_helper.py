# Copyright 2011 OpenStack LLC.
# All Rights Reserved.
#
#    Licensed under the Apache License, Version 2.0 (the "License"); you may
#    not use this file except in compliance with the License. You may obtain
#    a copy of the License at
#
#         http://www.apache.org/licenses/LICENSE-2.0
#
#    Unless required by applicable law or agreed to in writing, software
#    distributed under the License is distributed on an "AS IS" BASIS, WITHOUT
#    WARRANTIES OR CONDITIONS OF ANY KIND, either express or implied. See the
#    License for the specific language governing permissions and limitations
#    under the License.

import base64
import re
import webob

from webob import exc
from xml.dom import minidom

from nova import db
from nova import exception
from nova import flags
from nova import log as logging
import nova.image
from nova import quota
from nova import utils

from nova.compute import instance_types
from nova.api.openstack import common
from nova.api.openstack import wsgi


LOG = logging.getLogger('nova.api.openstack.create_instance_helper')
FLAGS = flags.FLAGS


class CreateFault(exception.NovaException):
    message = _("Invalid parameters given to create_instance.")

    def __init__(self, fault):
        self.fault = fault
        super(CreateFault, self).__init__()


class CreateInstanceHelper(object):
    """This is the base class for OS API Controllers that
    are capable of creating instances (currently Servers and Zones).

    Once we stabilize the Zones portion of the API we may be able
    to move this code back into servers.py
    """

    def __init__(self, controller):
        """We need the image service to create an instance."""
        self.controller = controller
        self._image_service = utils.import_object(FLAGS.image_service)
        super(CreateInstanceHelper, self).__init__()

    def create_instance(self, req, body, create_method):
        """Creates a new server for the given user. The approach
        used depends on the create_method. For example, the standard
        POST /server call uses compute.api.create(), while
        POST /zones/server uses compute.api.create_all_at_once().

        The problem is, both approaches return different values (i.e.
        [instance dicts] vs. reservation_id). So the handling of the
        return type from this method is left to the caller.
        """
        if not body:
            raise exc.HTTPUnprocessableEntity()

        if not 'server' in body:
            raise exc.HTTPUnprocessableEntity()

        server_dict = body['server']
        context = req.environ['nova.context']
        password = self.controller._get_server_admin_password(server_dict)

        key_name = None
        key_data = None
        # TODO(vish): Key pair access should move into a common library
        #             instead of being accessed directly from the db.
        key_pairs = db.key_pair_get_all_by_user(context.elevated(),
                                                context.user_id)
        if key_pairs:
            key_pair = key_pairs[0]
            key_name = key_pair['name']
            key_data = key_pair['public_key']

        image_href = self.controller._image_ref_from_req_data(body)
        try:
            image_service, image_id = nova.image.get_image_service(image_href)
            kernel_id, ramdisk_id = self._get_kernel_ramdisk_from_image(
                                                req, image_id)
            images = set([str(x['id']) for x in image_service.index(context)])
            assert str(image_id) in images
        except Exception, e:
            msg = _("Cannot find requested image %(image_href)s: %(e)s" %
                                                                    locals())
            raise exc.HTTPBadRequest(explanation=msg)

        personality = server_dict.get('personality')

        injected_files = []
        if personality:
            injected_files = self._get_injected_files(personality)

        try:
            flavor_id = self.controller._flavor_id_from_req_data(body)
        except ValueError as error:
            msg = _("Invalid flavorRef provided.")
            raise exc.HTTPBadRequest(explanation=msg)

        if not 'name' in server_dict:
            msg = _("Server name is not defined")
            raise exc.HTTPBadRequest(explanation=msg)

        zone_blob = server_dict.get('blob')
        name = server_dict['name']
        self._validate_server_name(name)
        name = name.strip()

        reservation_id = server_dict.get('reservation_id')
        min_count = server_dict.get('min_count')
        max_count = server_dict.get('max_count')
        # min_count and max_count are optional.  If they exist, they come
        # in as strings.  We want to default 'min_count' to 1, and default
        # 'max_count' to be 'min_count'.
        min_count = int(min_count) if min_count else 1
        max_count = int(max_count) if max_count else min_count
        if min_count > max_count:
            min_count = max_count

        try:
            inst_type = \
                    instance_types.get_instance_type_by_flavor_id(flavor_id)
            extra_values = {
                'instance_type': inst_type,
                'image_ref': image_href,
                'password': password}

            return (extra_values,
                    create_method(context,
                                  inst_type,
                                  image_id,
                                  kernel_id=kernel_id,
                                  ramdisk_id=ramdisk_id,
                                  display_name=name,
                                  display_description=name,
                                  key_name=key_name,
                                  key_data=key_data,
                                  metadata=server_dict.get('metadata', {}),
                                  injected_files=injected_files,
                                  admin_password=password,
                                  zone_blob=zone_blob,
                                  reservation_id=reservation_id,
                                  min_count=min_count,
                                  max_count=max_count))
        except quota.QuotaError as error:
            self._handle_quota_error(error)
        except exception.ImageNotFound as error:
            msg = _("Can not find requested image")
            raise exc.HTTPBadRequest(explanation=msg)
        except exception.FlavorNotFound as error:
            msg = _("Invalid flavorRef provided.")
            raise exc.HTTPBadRequest(explanation=msg)
        # Let the caller deal with unhandled exceptions.

    def _handle_quota_error(self, error):
        """
        Reraise quota errors as api-specific http exceptions
        """
        if error.code == "OnsetFileLimitExceeded":
            expl = _("Personality file limit exceeded")
            raise exc.HTTPBadRequest(explanation=expl)
        if error.code == "OnsetFilePathLimitExceeded":
            expl = _("Personality file path too long")
            raise exc.HTTPBadRequest(explanation=expl)
        if error.code == "OnsetFileContentLimitExceeded":
            expl = _("Personality file content too long")
            raise exc.HTTPBadRequest(explanation=expl)
        # if the original error is okay, just reraise it
        raise error

    def _deserialize_create(self, request):
        """
        Deserialize a create request

        Overrides normal behavior in the case of xml content
        """
        if request.content_type == "application/xml":
            deserializer = ServerXMLDeserializer()
            return deserializer.deserialize(request.body)
        else:
            return self._deserialize(request.body, request.get_content_type())

    def _validate_server_name(self, value):
        if not isinstance(value, basestring):
            msg = _("Server name is not a string or unicode")
            raise exc.HTTPBadRequest(explanation=msg)

        if value.strip() == '':
            msg = _("Server name is an empty string")
            raise exc.HTTPBadRequest(explanation=msg)

    def _get_kernel_ramdisk_from_image(self, req, image_id):
        """Fetch an image from the ImageService, then if present, return the
        associated kernel and ramdisk image IDs.
        """
        context = req.environ['nova.context']
        image_meta = self._image_service.show(context, image_id)
        # NOTE(sirp): extracted to a separate method to aid unit-testing, the
        # new method doesn't need a request obj or an ImageService stub
        kernel_id, ramdisk_id = self._do_get_kernel_ramdisk_from_image(
            image_meta)
        return kernel_id, ramdisk_id

    @staticmethod
    def  _do_get_kernel_ramdisk_from_image(image_meta):
        """Given an ImageService image_meta, return kernel and ramdisk image
        ids if present.

        This is only valid for `ami` style images.
        """
        image_id = image_meta['id']
        if image_meta['status'] != 'active':
            raise exception.ImageUnacceptable(image_id=image_id,
                                              reason=_("status is not active"))

        if image_meta.get('container_format') != 'ami':
            return None, None

        try:
            kernel_id = image_meta['properties']['kernel_id']
        except KeyError:
            raise exception.KernelNotFoundForImage(image_id=image_id)

        try:
            ramdisk_id = image_meta['properties']['ramdisk_id']
        except KeyError:
            raise exception.RamdiskNotFoundForImage(image_id=image_id)

        return kernel_id, ramdisk_id

    def _get_injected_files(self, personality):
        """
        Create a list of injected files from the personality attribute

        At this time, injected_files must be formatted as a list of
        (file_path, file_content) pairs for compatibility with the
        underlying compute service.
        """
        injected_files = []

        for item in personality:
            try:
                path = item['path']
                contents = item['contents']
            except KeyError as key:
                expl = _('Bad personality format: missing %s') % key
                raise exc.HTTPBadRequest(explanation=expl)
            except TypeError:
                expl = _('Bad personality format')
                raise exc.HTTPBadRequest(explanation=expl)
            try:
                contents = base64.b64decode(contents)
            except TypeError:
                expl = _('Personality content for %s cannot be decoded') % path
                raise exc.HTTPBadRequest(explanation=expl)
            injected_files.append((path, contents))
        return injected_files

    def _get_server_admin_password_old_style(self, server):
        """ Determine the admin password for a server on creation """
        return utils.generate_password(16)

    def _get_server_admin_password_new_style(self, server):
        """ Determine the admin password for a server on creation """
        password = server.get('adminPass')

        if password is None:
            return utils.generate_password(16)
        if not isinstance(password, basestring) or password == '':
            msg = _("Invalid adminPass")
            raise exc.HTTPBadRequest(explanation=msg)
        return password


class ServerXMLDeserializer(wsgi.XMLDeserializer):
    """
    Deserializer to handle xml-formatted server create requests.

    Handles standard server attributes as well as optional metadata
    and personality attributes
    """

    metadata_deserializer = common.MetadataXMLDeserializer()

    def create(self, string):
        """Deserialize an xml-formatted server create request"""
        dom = minidom.parseString(string)
        server = self._extract_server(dom)
        return {'body': {'server': server}}

    def _extract_server(self, node):
        """Marshal the server attribute of a parsed request"""
        server = {}
        server_node = self.find_first_child_named(node, 'server')

        attributes = ["name", "imageId", "flavorId", "imageRef",
                     "flavorRef", "adminPass"]
        for attr in attributes:
            if server_node.getAttribute(attr):
                server[attr] = server_node.getAttribute(attr)

        metadata_node = self.find_first_child_named(server_node, "metadata")
<<<<<<< HEAD
        metadata = self.metadata_deserializer.extract_metadata(metadata_node)
        if metadata is not None:
            server["metadata"] = metadata
        personality = self._extract_personality(server_node)
        if personality is not None:
            server["personality"] = personality
=======
        server["metadata"] = self.extract_metadata(metadata_node)

        server["personality"] = self._extract_personality(server_node)

>>>>>>> bdcfaa5b
        return server

    def _extract_personality(self, server_node):
        """Marshal the personality attribute of a parsed request"""
        node = self.find_first_child_named(server_node, "personality")
        personality = []
        if node is not None:
            for file_node in self.find_children_named(node, "file"):
                item = {}
                if file_node.hasAttribute("path"):
                    item["path"] = file_node.getAttribute("path")
                item["contents"] = self.extract_text(file_node)
                personality.append(item)
        return personality<|MERGE_RESOLUTION|>--- conflicted
+++ resolved
@@ -317,19 +317,11 @@
                 server[attr] = server_node.getAttribute(attr)
 
         metadata_node = self.find_first_child_named(server_node, "metadata")
-<<<<<<< HEAD
-        metadata = self.metadata_deserializer.extract_metadata(metadata_node)
-        if metadata is not None:
-            server["metadata"] = metadata
-        personality = self._extract_personality(server_node)
-        if personality is not None:
-            server["personality"] = personality
-=======
-        server["metadata"] = self.extract_metadata(metadata_node)
+        server["metadata"] = self.metadata_deserializer.extract_metadata(
+            metadata_node)
 
         server["personality"] = self._extract_personality(server_node)
 
->>>>>>> bdcfaa5b
         return server
 
     def _extract_personality(self, server_node):
