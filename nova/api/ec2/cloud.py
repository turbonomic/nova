--- conflicted
+++ resolved
@@ -28,23 +28,15 @@
 import re
 import os
 
+from nova import compute
 from nova import context
-<<<<<<< HEAD
-=======
-import IPy
-
-from nova import compute
->>>>>>> e33102d2
 from nova import crypto
 from nova import db
 from nova import exception
 from nova import flags
-<<<<<<< HEAD
 from nova import log as logging
 from nova import quota
-=======
 from nova import network
->>>>>>> e33102d2
 from nova import rpc
 from nova import utils
 from nova import volume
@@ -556,37 +548,10 @@
         return v
 
     def create_volume(self, context, size, **kwargs):
-<<<<<<< HEAD
         LOG.audit(_("Create volume of %s GB"), size, context=context)
-        # check quota
-        if quota.allowed_volumes(context, 1, size) < 1:
-            LOG.warn(_("Quota exceeeded for project %s, tried to create "
-                       "%sG volume"), context.project_id, size,
-                     context=context)
-            raise quota.QuotaError("Volume quota exceeded. You cannot "
-                                   "create a volume of size %s" % size)
-        vol = {}
-        vol['size'] = size
-        vol['user_id'] = context.user.id
-        vol['project_id'] = context.project_id
-        vol['availability_zone'] = FLAGS.storage_availability_zone
-        vol['status'] = "creating"
-        vol['attach_status'] = "detached"
-        vol['display_name'] = kwargs.get('display_name')
-        vol['display_description'] = kwargs.get('display_description')
-        volume_ref = db.volume_create(context, vol)
-
-        rpc.cast(context,
-                 FLAGS.scheduler_topic,
-                 {"method": "create_volume",
-                  "args": {"topic": FLAGS.volume_topic,
-                           "volume_id": volume_ref['id']}})
-
-=======
         volume = self.volume_api.create(context, size,
                                         kwargs.get('display_name'),
                                         kwargs.get('display_description'))
->>>>>>> e33102d2
         # TODO(vish): Instance should be None at db layer instead of
         #             trying to lazy load, but for now we turn it into
         #             a dict to avoid an error.
@@ -607,75 +572,24 @@
         return True
 
     def attach_volume(self, context, volume_id, instance_id, device, **kwargs):
-<<<<<<< HEAD
         LOG.audit(_("Attach volume %s to instacne %s at %s"), volume_id,
                   instance_id, device, context=context)
-        volume_ref = db.volume_get_by_ec2_id(context, volume_id)
-        if not re.match("^/dev/[a-z]d[a-z]+$", device):
-            raise exception.ApiError(_("Invalid device specified: %s. "
-                                     "Example device: /dev/vdb") % device)
-        # TODO(vish): abstract status checking?
-        if volume_ref['status'] != "available":
-            raise exception.ApiError(_("Volume status must be available"))
-        if volume_ref['attach_status'] == "attached":
-            raise exception.ApiError(_("Volume is already attached"))
-        internal_id = ec2_id_to_internal_id(instance_id)
-        instance_ref = self.compute_api.get_instance(context, internal_id)
-        host = instance_ref['host']
-        rpc.cast(context,
-                 db.queue_get_for(context, FLAGS.compute_topic, host),
-                 {"method": "attach_volume",
-                  "args": {"volume_id": volume_ref['id'],
-                           "instance_id": instance_ref['id'],
-                           "mountpoint": device}})
-        return {'attachTime': volume_ref['attach_time'],
-                'device': volume_ref['mountpoint'],
-                'instanceId': instance_ref['id'],
-=======
         self.compute_api.attach_volume(context, instance_id, volume_id, device)
         volume = self.volume_api.get(context, volume_id)
         return {'attachTime': volume['attach_time'],
                 'device': volume['mountpoint'],
                 'instanceId': instance_id,
->>>>>>> e33102d2
                 'requestId': context.request_id,
                 'status': volume['attach_status'],
                 'volumeId': volume_id}
 
     def detach_volume(self, context, volume_id, **kwargs):
-<<<<<<< HEAD
         LOG.audit(_("Detach volume %s"), volume_id, context=context)
-        volume_ref = db.volume_get_by_ec2_id(context, volume_id)
-        instance_ref = db.volume_get_instance(context.elevated(),
-                                              volume_ref['id'])
-        if not instance_ref:
-            raise exception.ApiError(_("Volume isn't attached to anything!"))
-        # TODO(vish): abstract status checking?
-        if volume_ref['status'] == "available":
-            raise exception.ApiError(_("Volume is already detached"))
-        try:
-            host = instance_ref['host']
-            rpc.cast(context,
-                     db.queue_get_for(context, FLAGS.compute_topic, host),
-                     {"method": "detach_volume",
-                      "args": {"instance_id": instance_ref['id'],
-                               "volume_id": volume_ref['id']}})
-        except exception.NotFound:
-            # If the instance doesn't exist anymore,
-            # then we need to call detach blind
-            db.volume_detached(context)
-        internal_id = instance_ref['internal_id']
-        ec2_id = internal_id_to_ec2_id(internal_id)
-        return {'attachTime': volume_ref['attach_time'],
-                'device': volume_ref['mountpoint'],
-                'instanceId': internal_id,
-=======
         volume = self.volume_api.get(context, volume_id)
         instance = self.compute_api.detach_volume(context, volume_id)
         return {'attachTime': volume['attach_time'],
                 'device': volume['mountpoint'],
                 'instanceId': id_to_ec2_id(instance['id']),
->>>>>>> e33102d2
                 'requestId': context.request_id,
                 'status': volume['attach_status'],
                 'volumeId': volume_id}
@@ -772,85 +686,25 @@
         return {'addressesSet': addresses}
 
     def allocate_address(self, context, **kwargs):
-<<<<<<< HEAD
         LOG.audit(_("Allocate address"), context=context)
-        # check quota
-        if quota.allowed_floating_ips(context, 1) < 1:
-            LOG.warn(_("Quota exceeeded for %s, tried to allocate address"),
-                     context.project_id, context=context)
-            raise quota.QuotaError(_("Address quota exceeded. You cannot "
-                                   "allocate any more addresses"))
-        # NOTE(vish): We don't know which network host should get the ip
-        #             when we allocate, so just send it to any one.  This
-        #             will probably need to move into a network supervisor
-        #             at some point.
-        public_ip = rpc.call(context,
-                             FLAGS.network_topic,
-                             {"method": "allocate_floating_ip",
-                              "args": {"project_id": context.project_id}})
+        public_ip = self.network_api.allocate_floating_ip(context)
         return {'addressSet': [{'publicIp': public_ip}]}
 
     def release_address(self, context, public_ip, **kwargs):
         LOG.audit(_("Release address %s"), public_ip, context=context)
-        floating_ip_ref = db.floating_ip_get_by_address(context, public_ip)
-        # NOTE(vish): We don't know which network host should get the ip
-        #             when we deallocate, so just send it to any one.  This
-        #             will probably need to move into a network supervisor
-        #             at some point.
-        rpc.cast(context,
-                 FLAGS.network_topic,
-                 {"method": "deallocate_floating_ip",
-                  "args": {"floating_address": floating_ip_ref['address']}})
+        self.network_api.release_floating_ip(context, public_ip)
         return {'releaseResponse': ["Address released."]}
 
     def associate_address(self, context, instance_id, public_ip, **kwargs):
         LOG.audit(_("Associate address %s to instance %s"), public_ip,
                   instance_id, context=context)
-        internal_id = ec2_id_to_internal_id(instance_id)
-        instance_ref = self.compute_api.get_instance(context, internal_id)
-        fixed_address = db.instance_get_fixed_address(context,
-                                                      instance_ref['id'])
-        floating_ip_ref = db.floating_ip_get_by_address(context, public_ip)
-        # NOTE(vish): Perhaps we should just pass this on to compute and
-        #             let compute communicate with network.
-        network_topic = self.compute_api.get_network_topic(context,
-                                                           internal_id)
-        rpc.cast(context,
-                 network_topic,
-                 {"method": "associate_floating_ip",
-                  "args": {"floating_address": floating_ip_ref['address'],
-                           "fixed_address": fixed_address}})
-        return {'associateResponse': ["Address associated."]}
-
-    def disassociate_address(self, context, public_ip, **kwargs):
-        LOG.audit(_("Disassociate address %s"), public_ip, context=context)
-        floating_ip_ref = db.floating_ip_get_by_address(context, public_ip)
-        # NOTE(vish): Get the topic from the host name of the network of
-        #             the associated fixed ip.
-        if not floating_ip_ref.get('fixed_ip'):
-            raise exception.ApiError('Address is not associated.')
-        host = floating_ip_ref['fixed_ip']['network']['host']
-        topic = db.queue_get_for(context, FLAGS.network_topic, host)
-        rpc.cast(context,
-                 topic,
-                 {"method": "disassociate_floating_ip",
-                  "args": {"floating_address": floating_ip_ref['address']}})
-=======
-        public_ip = self.network_api.allocate_floating_ip(context)
-        return {'addressSet': [{'publicIp': public_ip}]}
-
-    def release_address(self, context, public_ip, **kwargs):
-        self.network_api.release_floating_ip(context, public_ip)
-        return {'releaseResponse': ["Address released."]}
-
-    def associate_address(self, context, instance_id, public_ip, **kwargs):
         instance_id = ec2_id_to_id(instance_id)
         self.compute_api.associate_floating_ip(context, instance_id, public_ip)
         return {'associateResponse': ["Address associated."]}
 
     def disassociate_address(self, context, public_ip, **kwargs):
+        LOG.audit(_("Disassociate address %s"), public_ip, context=context)
         self.network_api.disassociate_floating_ip(context, public_ip)
->>>>>>> e33102d2
         return {'disassociateResponse': ["Address disassociated."]}
 
     def run_instances(self, context, **kwargs):
@@ -909,30 +763,8 @@
             if field in kwargs:
                 changes[field] = kwargs[field]
         if changes:
-<<<<<<< HEAD
-            internal_id = ec2_id_to_internal_id(ec2_id)
-            inst = self.compute_api.get_instance(context, internal_id)
-            db.instance_update(context, inst['id'], kwargs)
-        return True
-
-    def delete_volume(self, context, volume_id, **kwargs):
-        # TODO: return error if not authorized
-        LOG.audit(_("Deleting volume %s"), volume_id, context=context)
-        volume_ref = db.volume_get_by_ec2_id(context, volume_id)
-        if volume_ref['status'] != "available":
-            raise exception.ApiError(_("Volume status must be available"))
-        now = datetime.datetime.utcnow()
-        db.volume_update(context, volume_ref['id'], {'status': 'deleting',
-                                                     'terminated_at': now})
-        host = volume_ref['host']
-        rpc.cast(context,
-                 db.queue_get_for(context, FLAGS.volume_topic, host),
-                            {"method": "delete_volume",
-                             "args": {"volume_id": volume_ref['id']}})
-=======
             instance_id = ec2_id_to_id(ec2_id)
             self.compute_api.update(context, instance_id, **kwargs)
->>>>>>> e33102d2
         return True
 
     def describe_images(self, context, image_id=None, **kwargs):
