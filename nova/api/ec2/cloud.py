--- conflicted
+++ resolved
@@ -28,12 +28,9 @@
 import os
 import time
 
-<<<<<<< HEAD
 from nova import context
-=======
 import IPy
 
->>>>>>> 134b846d
 from nova import crypto
 from nova import db
 from nova import exception
@@ -454,14 +451,6 @@
 
     def get_console_output(self, context, instance_id, **kwargs):
         # instance_id is passed in as a list of instances
-<<<<<<< HEAD
-        instance_ref = db.instance_get_by_ec2_id(context, instance_id[0])
-        return rpc.call(context,
-                        '%s.%s' % (FLAGS.compute_topic,
-                                   instance_ref['host']),
-                        {"method": "get_console_output",
-                         "args": {"instance_id": instance_ref['id']}})
-=======
         ec2_id = instance_id[0]
         internal_id = ec2_id_to_internal_id(ec2_id)
         instance_ref = db.instance_get_by_internal_id(context, internal_id)
@@ -475,7 +464,6 @@
         return { "InstanceId" : ec2_id,
                  "Timestamp"  : now,
                  "output"     : base64.b64encode(output) }
->>>>>>> 134b846d
 
     def describe_volumes(self, context, **kwargs):
         if context.user.is_admin():
@@ -759,12 +747,7 @@
             host = rpc.call(context,
                             FLAGS.network_topic,
                                   {"method": "set_network_host",
-<<<<<<< HEAD
-                                   "args": {"project_id": context.project.id}})
-=======
-                                   "args": {"context": None,
-                                            "network_id": network_ref['id']}})
->>>>>>> 134b846d
+                                   "args": {"network_id": network_ref['id']}})
         return db.queue_get_for(context, FLAGS.network_topic, host)
 
     def _ensure_default_security_group(self, context):
@@ -909,7 +892,7 @@
             internal_id = ec2_id_to_internal_id(id_str)
             logging.debug("Going to try and terminate %s" % id_str)
             try:
-                instance_ref = db.instance_get_by_internal_id(context, 
+                instance_ref = db.instance_get_by_internal_id(context,
                                                               internal_id)
             except exception.NotFound:
                 logging.warning("Instance %s was not found during terminate"
@@ -966,15 +949,9 @@
             if field in kwargs:
                 changes[field] = kwargs[field]
         if changes:
-<<<<<<< HEAD
-            inst = db.instance_get_by_ec2_id(context, instance_id)
+            internal_id = ec2_id_to_internal_id(ec2_id)
+            inst = db.instance_get_by_internal_id(context, internal_id)
             db.instance_update(context, inst['id'], kwargs)
-=======
-            db_context = {}
-            internal_id = ec2_id_to_internal_id(ec2_id)
-            inst = db.instance_get_by_internal_id(db_context, internal_id)
-            db.instance_update(db_context, inst['id'], kwargs)
->>>>>>> 134b846d
         return True
 
     def delete_volume(self, context, volume_id, **kwargs):
