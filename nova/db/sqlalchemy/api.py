--- conflicted
+++ resolved
@@ -135,9 +135,6 @@
 
 
 @require_admin_context
-<<<<<<< HEAD
-def service_get_all_by_topic(context, topic, disabled=False):
-=======
 def service_get_all(context, disabled=False):
     session = get_session()
     return session.query(models.Service).\
@@ -147,11 +144,10 @@
 
 @require_admin_context
 def service_get_all_by_topic(context, topic):
->>>>>>> 3478e904
     session = get_session()
     return session.query(models.Service).\
                    filter_by(deleted=False).\
-                   filter_by(disabled=disabled).\
+                   filter_by(disabled=False).\
                    filter_by(topic=topic).\
                    all()
 
@@ -174,16 +170,6 @@
                    filter_by(disabled=False).\
                    outerjoin((subq, models.Service.host == subq.c.host)).\
                    order_by(sort_value).\
-                   all()
-
-@require_admin_context
-def service_get_all_compute_by_host(context, host):
-    session = get_session()
-    topic = 'compute'
-    return session.query(models.Service).\
-                   filter_by(host=host).\
-                   filter_by(deleted=False).\
-                   filter_by(topic=topic).\
                    all()
 
 
