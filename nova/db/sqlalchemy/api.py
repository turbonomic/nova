--- conflicted
+++ resolved
@@ -857,7 +857,7 @@
                        ).filter_by(host=hostname
                        ).filter_by(deleted=can_read_deleted(context)
                        ).all()
-    if None == result:
+    if not result:
         return []
     return result
 
@@ -871,7 +871,7 @@
                        ).filter_by(project_id=proj_id
                        ).filter_by(deleted=can_read_deleted(context)
                        ).value(column)
-    if None == result:
+    if not result:
         return 0
     return result
 
@@ -1459,32 +1459,6 @@
                    all()
 
 
-<<<<<<< HEAD
-@require_context
-def volume_get_by_ec2_id(context, ec2_id):
-    session = get_session()
-    result = None
-
-    if is_admin_context(context):
-        result = session.query(models.Volume).\
-                         filter_by(ec2_id=ec2_id).\
-                         filter_by(deleted=can_read_deleted(context)).\
-                         first()
-    elif is_user_context(context):
-        result = session.query(models.Volume).\
-                         filter_by(project_id=context.project_id).\
-                         filter_by(ec2_id=ec2_id).\
-                         filter_by(deleted=False).\
-                         first()
-    else:
-        raise exception.NotAuthorized()
-
-    if not result:
-        raise exception.NotFound(_('Volume %s not found') % ec2_id)
-
-    return result
-
-
 @require_admin_context
 def volume_get_all_by_instance(context, instance_id):
     session = get_session()
@@ -1497,18 +1471,6 @@
     return result
 
 
-@require_context
-def volume_ec2_id_exists(context, ec2_id, session=None):
-    if not session:
-        session = get_session()
-
-    return session.query(exists().\
-                   where(models.Volume.id == ec2_id)).\
-                   one()[0]
-
-
-=======
->>>>>>> 1e746ce1
 @require_admin_context
 def volume_get_instance(context, volume_id):
     session = get_session()
@@ -2038,9 +2000,4 @@
         host_ref = host_get(context, host_id, session=session)
         for (key, value) in values.iteritems():
             host_ref[key] = value
-        host_ref.save(session=session)
-
-
-@require_admin_context
-def host_deactivated(context, host):
-    host_update(context, host, {'deleted': True})+        host_ref.save(session=session)