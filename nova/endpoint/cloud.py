# vim: tabstop=4 shiftwidth=4 softtabstop=4

# Copyright 2010 United States Government as represented by the
# Administrator of the National Aeronautics and Space Administration.
# All Rights Reserved.
#
# Copyright 2010 Anso Labs, LLC
#
#    Licensed under the Apache License, Version 2.0 (the "License"); you may
#    not use this file except in compliance with the License. You may obtain
#    a copy of the License at
#
#         http://www.apache.org/licenses/LICENSE-2.0
#
#    Unless required by applicable law or agreed to in writing, software
#    distributed under the License is distributed on an "AS IS" BASIS, WITHOUT
#    WARRANTIES OR CONDITIONS OF ANY KIND, either express or implied. See the
#    License for the specific language governing permissions and limitations
#    under the License.

"""
Cloud Controller: Implementation of EC2 REST API calls, which are
dispatched to other nodes via AMQP RPC. State is via distributed
datastore.
"""

import base64
import json
import logging
import os
import time

from nova import vendor
from twisted.internet import defer

from nova import datastore
from nova import flags
from nova import rpc
from nova import utils
from nova import exception
from nova.auth import rbac
from nova.auth import users
from nova.compute import model
from nova.compute import network
from nova.compute import node
from nova.endpoint import images
from nova.volume import storage

FLAGS = flags.FLAGS

flags.DEFINE_string('cloud_topic', 'cloud', 'the topic clouds listen on')

def _gen_key(user_id, key_name):
    """ Tuck this into UserManager """
    try:
        manager = users.UserManager.instance()
        private_key, fingerprint = manager.generate_key_pair(user_id, key_name)
    except Exception as ex:
        return {'exception': ex}
    return {'private_key': private_key, 'fingerprint': fingerprint}


class CloudController(object):
    """ CloudController provides the critical dispatch between
 inbound API calls through the endpoint and messages
 sent to the other nodes.
"""
    def __init__(self):
        self.instdir = model.InstanceDirectory()
        self.network = network.PublicNetworkController()
        self.setup()

    @property
    def instances(self):
        """ All instances in the system, as dicts """
        return self.instdir.all

    @property
    def volumes(self):
        """ returns a list of all volumes """
        for volume_id in datastore.Redis.instance().smembers("volumes"):
            volume = storage.get_volume(volume_id)
            yield volume

    def __str__(self):
        return 'CloudController'

    def setup(self):
        """ Ensure the keychains and folders exist. """
        # Create keys folder, if it doesn't exist
        if not os.path.exists(FLAGS.keys_path):
            os.makedirs(os.path.abspath(FLAGS.keys_path))
        # Gen root CA, if we don't have one
        root_ca_path = os.path.join(FLAGS.ca_path, FLAGS.ca_file)
        if not os.path.exists(root_ca_path):
            start = os.getcwd()
            os.chdir(FLAGS.ca_path)
            utils.runthis("Generating root CA: %s", "sh genrootca.sh")
            os.chdir(start)
            # TODO: Do this with M2Crypto instead

    def get_instance_by_ip(self, ip):
        return self.instdir.by_ip(ip)

    def _get_mpi_data(self, project_id):
        result = {}
        for instance in self.instdir.all:
            if instance['project_id'] == project_id:
                line = '%s slots=%d' % (instance['private_dns_name'], node.INSTANCE_TYPES[instance['instance_type']]['vcpus'])
                if instance['key_name'] in result:
                    result[instance['key_name']].append(line)
                else:
                    result[instance['key_name']] = [line]
        return result

    def get_metadata(self, ip):
        i = self.get_instance_by_ip(ip)
        mpi = self._get_mpi_data(i['project_id'])
        if i is None:
            return None
        if i['key_name']:
            keys = {
                '0': {
                    '_name': i['key_name'],
                    'openssh-key': i['key_data']
                }
            }
        else:
            keys = ''
        data = {
            'user-data': base64.b64decode(i['user_data']),
            'meta-data': {
                'ami-id': i['image_id'],
                'ami-launch-index': i['ami_launch_index'],
                'ami-manifest-path': 'FIXME', # image property
                'block-device-mapping': { # TODO: replace with real data
                    'ami': 'sda1',
                    'ephemeral0': 'sda2',
                    'root': '/dev/sda1',
                    'swap': 'sda3'
                },
                'hostname': i['private_dns_name'], # is this public sometimes?
                'instance-action': 'none',
                'instance-id': i['instance_id'],
                'instance-type': i.get('instance_type', ''),
                'local-hostname': i['private_dns_name'],
                'local-ipv4': i['private_dns_name'], # TODO: switch to IP
                'kernel-id': i.get('kernel_id', ''),
                'placement': {
                    'availaibility-zone': i.get('availability_zone', 'nova'),
                },
                'public-hostname': i.get('dns_name', ''),
                'public-ipv4': i.get('dns_name', ''), # TODO: switch to IP
                'public-keys' : keys,
                'ramdisk-id': i.get('ramdisk_id', ''),
                'reservation-id': i['reservation_id'],
                'security-groups': i.get('groups', ''),
                'mpi': mpi
            }
        }
        if False: # TODO: store ancestor ids
            data['ancestor-ami-ids'] = []
        if i.get('product_codes', None):
            data['product-codes'] = i['product_codes']
        return data

    @rbac.allow('all')
    def describe_availability_zones(self, context, **kwargs):
        return {'availabilityZoneInfo': [{'zoneName': 'nova',
                                          'zoneState': 'available'}]}

    @rbac.allow('all')
    def describe_regions(self, context, region_name=None, **kwargs):
        # TODO(vish): region_name is an array.  Support filtering
        return {'regionInfo': [{'regionName': 'nova',
                                'regionUrl': FLAGS.ec2_url}]}

    @rbac.allow('all')
    def describe_snapshots(self,
                           context,
                           snapshot_id=None,
                           owner=None,
                           restorable_by=None,
                           **kwargs):
        return {'snapshotSet': [{'snapshotId': 'fixme',
                                 'volumeId': 'fixme',
                                 'status': 'fixme',
                                 'startTime': 'fixme',
                                 'progress': 'fixme',
                                 'ownerId': 'fixme',
                                 'volumeSize': 0,
                                 'description': 'fixme'}]}

    @rbac.allow('all')
    def describe_key_pairs(self, context, key_name=None, **kwargs):
        key_pairs = context.user.get_key_pairs()
        if not key_name is None:
            key_pairs = [x for x in key_pairs if x.name in key_name]

        result = []
        for key_pair in key_pairs:
            # filter out the vpn keys
            suffix = FLAGS.vpn_key_suffix
            if context.user.is_admin() or not key_pair.name.endswith(suffix):
                result.append({
                    'keyName': key_pair.name,
                    'keyFingerprint': key_pair.fingerprint,
                })

        return { 'keypairsSet': result }

    @rbac.allow('all')
    def create_key_pair(self, context, key_name, **kwargs):
        try:
            d = defer.Deferred()
            p = context.handler.application.settings.get('pool')
            def _complete(kwargs):
                if 'exception' in kwargs:
                    d.errback(kwargs['exception'])
                    return
                d.callback({'keyName': key_name,
                    'keyFingerprint': kwargs['fingerprint'],
                    'keyMaterial': kwargs['private_key']})
            p.apply_async(_gen_key, [context.user.id, key_name],
                callback=_complete)
            return d

        except users.UserError, e:
            raise

    @rbac.allow('all')
    def delete_key_pair(self, context, key_name, **kwargs):
        context.user.delete_key_pair(key_name)
        # aws returns true even if the key doens't exist
        return True

    @rbac.allow('all')
    def describe_security_groups(self, context, group_names, **kwargs):
        groups = { 'securityGroupSet': [] }

        # Stubbed for now to unblock other things.
        return groups

    @rbac.allow('netadmin')
    def create_security_group(self, context, group_name, **kwargs):
        return True

    @rbac.allow('netadmin')
    def delete_security_group(self, context, group_name, **kwargs):
        return True

    @rbac.allow('projectmanager', 'sysadmin')
    def get_console_output(self, context, instance_id, **kwargs):
        # instance_id is passed in as a list of instances
        instance = self._get_instance(context, instance_id[0])
        return rpc.call('%s.%s' % (FLAGS.compute_topic, instance['node_name']),
            {"method": "get_console_output",
             "args" : {"instance_id": instance_id[0]}})

    def _get_user_id(self, context):
        if context and context.user:
            return context.user.id
        else:
            return None

    @rbac.allow('projectmanager', 'sysadmin')
    def describe_volumes(self, context, **kwargs):
        volumes = []
        for volume in self.volumes:
            if context.user.is_admin() or volume['project_id'] == context.project.id:
                v = self.format_volume(context, volume)
                volumes.append(v)
        return defer.succeed({'volumeSet': volumes})

    def format_volume(self, context, volume):
        v = {}
        v['volumeId'] = volume['volume_id']
        v['status'] = volume['status']
        v['size'] = volume['size']
        v['availabilityZone'] = volume['availability_zone']
        v['createTime'] = volume['create_time']
        if context.user.is_admin():
            v['status'] = '%s (%s, %s, %s, %s)' % (
                volume.get('status', None),
                volume.get('user_id', None),
                volume.get('node_name', None),
                volume.get('instance_id', ''),
                volume.get('mountpoint', ''))
        if volume['attach_status'] == 'attached':
            v['attachmentSet'] = [{'attachTime': volume['attach_time'],
                                   'deleteOnTermination': volume['delete_on_termination'],
                                   'device' : volume['mountpoint'],
                                   'instanceId' : volume['instance_id'],
                                   'status' : 'attached',
                                   'volume_id' : volume['volume_id']}]
        else:
            v['attachmentSet'] = [{}]
        return v

    @rbac.allow('projectmanager', 'sysadmin')
    def create_volume(self, context, size, **kwargs):
        # TODO(vish): refactor this to create the volume object here and tell storage to create it
        res = rpc.call(FLAGS.storage_topic, {"method": "create_volume",
                                 "args" : {"size": size,
                                           "user_id": context.user.id,
                                           "project_id": context.project.id}})
        def _format_result(result):
            volume = self._get_volume(context, result['result'])
            return {'volumeSet': [self.format_volume(context, volume)]}
        res.addCallback(_format_result)
        return res

    def _get_address(self, context, public_ip):
        # FIXME(vish) this should move into network.py
        address = self.network.get_host(public_ip)
        if address and (context.user.is_admin() or address['project_id'] == context.project.id):
            return address
        raise exception.NotFound("Address at ip %s not found" % public_ip)

    def _get_image(self, context, image_id):
        """passes in context because
        objectstore does its own authorization"""
        result = images.list(context, [image_id])
        if not result:
            raise exception.NotFound('Image %s could not be found' % image_id)
        image = result[0]
        return image

    def _get_instance(self, context, instance_id):
        for instance in self.instdir.all:
            if instance['instance_id'] == instance_id:
                if context.user.is_admin() or instance['project_id'] == context.project.id:
                    return instance
        raise exception.NotFound('Instance %s could not be found' % instance_id)

    def _get_volume(self, context, volume_id):
        volume = storage.get_volume(volume_id)
        if context.user.is_admin() or volume['project_id'] == context.project.id:
            return volume
        raise exception.NotFound('Volume %s could not be found' % volume_id)

    @rbac.allow('projectmanager', 'sysadmin')
    def attach_volume(self, context, volume_id, instance_id, device, **kwargs):
        volume = self._get_volume(context, volume_id)
        if volume['status'] == "attached":
            raise exception.ApiError("Volume is already attached")
        # TODO(vish): looping through all volumes is slow. We should probably maintain an index
        for vol in self.volumes:
            if vol['instance_id'] == instance_id and vol['mountpoint'] == device:
                raise exception.ApiError("Volume %s is already attached to %s" % (vol['volume_id'], vol['mountpoint']))
        volume.start_attach(instance_id, device)
        instance = self._get_instance(context, instance_id)
        compute_node = instance['node_name']
        rpc.cast('%s.%s' % (FLAGS.compute_topic, compute_node),
                                {"method": "attach_volume",
                                 "args" : {"volume_id": volume_id,
                                           "instance_id" : instance_id,
                                           "mountpoint" : device}})
        return defer.succeed({'attachTime' : volume['attach_time'],
                              'device' : volume['mountpoint'],
                              'instanceId' : instance_id,
                              'requestId' : context.request_id,
                              'status' : volume['attach_status'],
                              'volumeId' : volume_id})


    @rbac.allow('projectmanager', 'sysadmin')
    def detach_volume(self, context, volume_id, **kwargs):
        volume = self._get_volume(context, volume_id)
        instance_id = volume.get('instance_id', None)
        if not instance_id:
            raise exception.Error("Volume isn't attached to anything!")
        if volume['status'] == "available":
            raise exception.Error("Volume is already detached")
        try:
            volume.start_detach()
            instance = self._get_instance(context, instance_id)
            rpc.cast('%s.%s' % (FLAGS.compute_topic, instance['node_name']),
                                {"method": "detach_volume",
                                 "args" : {"instance_id": instance_id,
                                           "volume_id": volume_id}})
        except exception.NotFound:
            # If the instance doesn't exist anymore,
            # then we need to call detach blind
            volume.finish_detach()
        return defer.succeed({'attachTime' : volume['attach_time'],
                              'device' : volume['mountpoint'],
                              'instanceId' : instance_id,
                              'requestId' : context.request_id,
                              'status' : volume['attach_status'],
                              'volumeId' : volume_id})

    def _convert_to_set(self, lst, label):
        if lst == None or lst == []:
            return None
        if not isinstance(lst, list):
            lst = [lst]
        return [{label: x} for x in lst]

    @rbac.allow('all')
    def describe_instances(self, context, **kwargs):
        return defer.succeed(self._format_instances(context))

    def _format_instances(self, context, reservation_id = None):
        reservations = {}
        for instance in self.instdir.all:
            res_id = instance.get('reservation_id', 'Unknown')
            if reservation_id != None and reservation_id != res_id:
                continue
            if not context.user.is_admin():
                if instance['image_id'] == FLAGS.vpn_image_id:
                    continue
                if context.project.id != instance['project_id']:
                    continue
            i = {}
            i['instance_id'] = instance.get('instance_id', None)
            i['image_id'] = instance.get('image_id', None)
            i['instance_state'] = {
                'code': instance.get('state', 0),
                'name': instance.get('state_description', 'pending')
            }
            i['public_dns_name'] = self.network.get_public_ip_for_instance(
                                                        i['instance_id'])
            i['private_dns_name'] = instance.get('private_dns_name', None)
            if not i['public_dns_name']:
                i['public_dns_name'] = i['private_dns_name']
            i['dns_name'] = instance.get('dns_name', None)
            i['key_name'] = instance.get('key_name', None)
            if context.user.is_admin():
                i['key_name'] = '%s (%s, %s)' % (i['key_name'],
                    instance.get('project_id', None), instance.get('node_name',''))
            i['product_codes_set'] = self._convert_to_set(
                instance.get('product_codes', None), 'product_code')
            i['instance_type'] = instance.get('instance_type', None)
            i['launch_time'] = instance.get('launch_time', None)
            i['ami_launch_index'] = instance.get('ami_launch_index',
                                                 None)
            if not reservations.has_key(res_id):
                r = {}
                r['reservation_id'] = res_id
                r['owner_id'] = instance.get('project_id', None)
                r['group_set'] = self._convert_to_set(
                    instance.get('groups', None), 'group_id')
                r['instances_set'] = []
                reservations[res_id] = r
            reservations[res_id]['instances_set'].append(i)

        instance_response = {'reservationSet' : list(reservations.values()) }
        return instance_response

    @rbac.allow('all')
    def describe_addresses(self, context, **kwargs):
        return self.format_addresses(context)

    def format_addresses(self, context):
        addresses = []
        # TODO(vish): move authorization checking into network.py
        for address in self.network.host_objs:
            #logging.debug(address_record)
            address_rv = {
                'public_ip': address['address'],
                'instance_id' : address.get('instance_id', 'free')
            }
            if context.user.is_admin():
                address_rv['instance_id'] = "%s (%s, %s)" % (
                    address['instance_id'],
                    address['user_id'],
                    address['project_id'],
                )
            addresses.append(address_rv)
        # logging.debug(addresses)
        return {'addressesSet': addresses}

    @rbac.allow('netadmin')
    def allocate_address(self, context, **kwargs):
        address = self.network.allocate_ip(
                                context.user.id, context.project.id, 'public')
        return defer.succeed({'addressSet': [{'publicIp' : address}]})

    @rbac.allow('netadmin')
    def release_address(self, context, public_ip, **kwargs):
        self.network.deallocate_ip(public_ip)
        return defer.succeed({'releaseResponse': ["Address released."]})

    @rbac.allow('netadmin')
    def associate_address(self, context, instance_id, **kwargs):
        instance = self._get_instance(context, instance_id)
        self.network.associate_address(
                            kwargs['public_ip'],
                            instance['private_dns_name'],
                            instance_id)
        return defer.succeed({'associateResponse': ["Address associated."]})

    @rbac.allow('netadmin')
    def disassociate_address(self, context, public_ip, **kwargs):
        address = self._get_address(context, public_ip)
        self.network.disassociate_address(public_ip)
        # TODO - Strip the IP from the instance
        return defer.succeed({'disassociateResponse': ["Address disassociated."]})

    @rbac.allow('projectmanager', 'sysadmin')
    def run_instances(self, context, **kwargs):
        # make sure user can access the image
        # vpn image is private so it doesn't show up on lists
        if kwargs['image_id'] != FLAGS.vpn_image_id:
            image = self._get_image(context, kwargs['image_id'])
        logging.debug("Going to run instances...")
        reservation_id = utils.generate_uid('r')
        launch_time = time.strftime('%Y-%m-%dT%H:%M:%SZ', time.gmtime())
        key_data = None
        if kwargs.has_key('key_name'):
            key_pair = context.user.get_key_pair(kwargs['key_name'])
            if not key_pair:
                raise exception.ApiError('Key Pair %s not found' %
                                         kwargs['key_name'])
            key_data = key_pair.public_key
        # TODO: Get the real security group of launch in here
        security_group = "default"
        bridge_name = network.BridgedNetwork.get_network_for_project(context.user.id, context.project.id, security_group)['bridge_name']
        for num in range(int(kwargs['max_count'])):
            inst = self.instdir.new()
            # TODO(ja): add ari, aki
            inst['image_id'] = kwargs['image_id']
            inst['user_data'] = kwargs.get('user_data', '')
            inst['instance_type'] = kwargs.get('instance_type', 'm1.small')
            inst['reservation_id'] = reservation_id
            inst['launch_time'] = launch_time
            inst['key_data'] = key_data or ''
            inst['key_name'] = kwargs.get('key_name', '')
            inst['user_id'] = context.user.id
            inst['project_id'] = context.project.id
            inst['mac_address'] = utils.generate_mac()
            inst['ami_launch_index'] = num
            inst['bridge_name'] = bridge_name
            if inst['image_id'] == FLAGS.vpn_image_id:
                address = network.allocate_vpn_ip(
                        inst['user_id'], inst['project_id'], mac=inst['mac_address'])
            else:
                address = network.allocate_ip(
                        inst['user_id'], inst['project_id'], mac=inst['mac_address'])
            inst['private_dns_name'] = str(address)
            # TODO: allocate expresses on the router node
            inst.save()
            rpc.cast(FLAGS.compute_topic,
                 {"method": "run_instance",
                  "args": {"instance_id" : inst.instance_id}})
            logging.debug("Casting to node for %s's instance with IP of %s" %
                      (context.user.name, inst['private_dns_name']))
        # TODO: Make the NetworkComputeNode figure out the network name from ip.
        return defer.succeed(self._format_instances(
                                context, reservation_id))

    @rbac.allow('projectmanager', 'sysadmin')
    def terminate_instances(self, context, instance_id, **kwargs):
        logging.debug("Going to start terminating instances")
        for i in instance_id:
            logging.debug("Going to try and terminate %s" % i)
            try:
                instance = self._get_instance(context, i)
            except exception.NotFound:
                logging.warning("Instance %s was not found during terminate" % i)
                continue
            try:
                self.network.disassociate_address(
                    instance.get('public_dns_name', 'bork'))
            except:
                pass
            if instance.get('private_dns_name', None):
                logging.debug("Deallocating address %s" % instance.get('private_dns_name', None))
                try:
                    self.network.deallocate_ip(instance.get('private_dns_name', None))
                except Exception, _err:
                    pass
            if instance.get('node_name', 'unassigned') != 'unassigned':  #It's also internal default
                rpc.cast('%s.%s' % (FLAGS.compute_topic, instance['node_name']),
                             {"method": "terminate_instance",
                              "args" : {"instance_id": i}})
            else:
                instance.destroy()
        return defer.succeed(True)

    @rbac.allow('projectmanager', 'sysadmin')
    def reboot_instances(self, context, instance_id, **kwargs):
        """instance_id is a list of instance ids"""
        for i in instance_id:
            instance = self._get_instance(context, i)
            rpc.cast('%s.%s' % (FLAGS.compute_topic, instance['node_name']),
                             {"method": "reboot_instance",
                              "args" : {"instance_id": i}})
        return defer.succeed(True)

    @rbac.allow('projectmanager', 'sysadmin')
    def delete_volume(self, context, volume_id, **kwargs):
        # TODO: return error if not authorized
        volume = self._get_volume(context, volume_id)
        storage_node = volume['node_name']
        rpc.cast('%s.%s' % (FLAGS.storage_topic, storage_node),
                            {"method": "delete_volume",
                             "args" : {"volume_id": volume_id}})
        return defer.succeed(True)

    @rbac.allow('all')
    def describe_images(self, context, image_id=None, **kwargs):
        # The objectstore does its own authorization for describe
        imageSet = images.list(context, image_id)
        return defer.succeed({'imagesSet': imageSet})

    @rbac.allow('projectmanager', 'sysadmin')
    def deregister_image(self, context, image_id, **kwargs):
        # FIXME: should the objectstore be doing these authorization checks?
        images.deregister(context, image_id)
        return defer.succeed({'imageId': image_id})

    @rbac.allow('projectmanager', 'sysadmin')
    def register_image(self, context, image_location=None, **kwargs):
        # FIXME: should the objectstore be doing these authorization checks?
        if image_location is None and kwargs.has_key('name'):
            image_location = kwargs['name']
        image_id = images.register(context, image_location)
        logging.debug("Registered %s as %s" % (image_location, image_id))

        return defer.succeed({'imageId': image_id})

    @rbac.allow('all')
    def describe_image_attribute(self, context, image_id, attribute, **kwargs):
        if attribute != 'launchPermission':
            raise exception.ApiError('attribute not supported: %s' % attribute)
        try:
            image = images.list(context, image_id)[0]
        except IndexError:
            raise exception.ApiError('invalid id: %s' % image_id)
        result = { 'image_id': image_id, 'launchPermission': [] }
        if image['isPublic']:
            result['launchPermission'].append({ 'group': 'all' })
<<<<<<< HEAD

=======
>>>>>>> c3dea0b6
        return defer.succeed(result)

    @rbac.allow('projectmanager', 'sysadmin')
    def modify_image_attribute(self, context, image_id, attribute, operation_type, **kwargs):
        # TODO(devcamcar): Support users and groups other than 'all'.
        if attribute != 'launchPermission':
            raise exception.ApiError('attribute not supported: %s' % attribute)
        if len(kwargs['user_group']) != 1 and kwargs['user_group'][0] != 'all':
            raise exception.ApiError('only group "all" is supported')
        if not operation_type in ['add', 'remove']:
            raise exception.ApiError('operation_type must be add or remove')
        result = images.modify(context, image_id, operation_type)
        return defer.succeed(result)

    def update_state(self, topic, value):
        """ accepts status reports from the queue and consolidates them """
        # TODO(jmc): if an instance has disappeared from
        # the node, call instance_death
        if topic == "instances":
            return defer.succeed(True)
        aggregate_state = getattr(self, topic)
        node_name = value.keys()[0]
        items = value[node_name]

        logging.debug("Updating %s state for %s" % (topic, node_name))

        for item_id in items.keys():
            if (aggregate_state.has_key('pending') and
                aggregate_state['pending'].has_key(item_id)):
                del aggregate_state['pending'][item_id]
        aggregate_state[node_name] = items

        return defer.succeed(True)<|MERGE_RESOLUTION|>--- conflicted
+++ resolved
@@ -632,10 +632,6 @@
         result = { 'image_id': image_id, 'launchPermission': [] }
         if image['isPublic']:
             result['launchPermission'].append({ 'group': 'all' })
-<<<<<<< HEAD
-
-=======
->>>>>>> c3dea0b6
         return defer.succeed(result)
 
     @rbac.allow('projectmanager', 'sysadmin')
