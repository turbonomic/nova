# vim: tabstop=4 shiftwidth=4 softtabstop=4

#    Copyright 2011 OpenStack LLC
#    Copyright 2011 Ilya Alekseyev
#
#    Licensed under the Apache License, Version 2.0 (the "License"); you may
#    not use this file except in compliance with the License. You may obtain
#    a copy of the License at
#
#         http://www.apache.org/licenses/LICENSE-2.0
#
#    Unless required by applicable law or agreed to in writing, software
#    distributed under the License is distributed on an "AS IS" BASIS, WITHOUT
#    WARRANTIES OR CONDITIONS OF ANY KIND, either express or implied. See the
#    License for the specific language governing permissions and limitations
#    under the License.

import gettext
import os
import sys

TOPDIR = os.path.normpath(os.path.join(
                            os.path.dirname(os.path.abspath(__file__)),
                            os.pardir,
                            os.pardir))
NOVA_MANAGE_PATH = os.path.join(TOPDIR, 'bin', 'nova-manage')

gettext.install('nova', unicode=1)

sys.dont_write_bytecode = True
import imp
nova_manage = imp.load_source('nova_manage.py', NOVA_MANAGE_PATH)
sys.dont_write_bytecode = False
import mox
import stubout

import netaddr
import StringIO
from nova import context
from nova import db
from nova import exception
from nova import flags
from nova import log as logging
from nova import test
from nova.tests.db import fakes as db_fakes

FLAGS = flags.FLAGS
LOG = logging.getLogger('nova.tests.nova_manage')


class FixedIpCommandsTestCase(test.TestCase):
    def setUp(self):
        super(FixedIpCommandsTestCase, self).setUp()
        self.stubs = stubout.StubOutForTesting()
        db_fakes.stub_out_db_network_api(self.stubs)
        self.commands = nova_manage.FixedIpCommands()

    def tearDown(self):
        super(FixedIpCommandsTestCase, self).tearDown()
        self.stubs.UnsetAll()

    def test_reserve(self):
        self.commands.reserve('192.168.0.100')
        address = db.fixed_ip_get_by_address(context.get_admin_context(),
                                             '192.168.0.100')
        self.assertEqual(address['reserved'], True)

    def test_reserve_nonexistent_address(self):
        self.assertRaises(SystemExit,
                          self.commands.reserve,
                          '55.55.55.55')

    def test_unreserve(self):
        self.commands.unreserve('192.168.0.100')
        address = db.fixed_ip_get_by_address(context.get_admin_context(),
                                             '192.168.0.100')
        self.assertEqual(address['reserved'], False)

<<<<<<< HEAD

class NetworkCommandsTestCase(test.TestCase):
    def setUp(self):
        super(NetworkCommandsTestCase, self).setUp()
        self.stubs = stubout.StubOutForTesting()
        self.commands = nova_manage.NetworkCommands()
        self.context = context.get_admin_context()
        self.net = {'id': 0,
                    'label': 'fake',
                    'injected': False,
                    'cidr': '192.168.0.0/24',
                    'cidr_v6': 'dead:beef::/64',
                    'multi_host': False,
                    'gateway_v6': 'dead:beef::1',
                    'netmask_v6': '64',
                    'netmask': '255.255.255.0',
                    'bridge': 'fa0',
                    'bridge_interface': 'fake_fa0',
                    'gateway': '192.168.0.1',
                    'broadcast': '192.168.0.255',
                    'dns1': '8.8.8.8',
                    'dns2': '8.8.4.4',
                    'vlan': 200,
                    'vpn_public_address': '10.0.0.2',
                    'vpn_public_port': '2222',
                    'vpn_private_address': '192.168.0.2',
                    'dhcp_start': '192.168.0.3',
                    'project_id': 'fake_project',
                    'host': 'fake_host',
                    'uuid': 'aaaaaaaa-aaaa-aaaa-aaaa-aaaaaaaaaaaa'}


    def tearDown(self):
        super(NetworkCommandsTestCase, self).tearDown()
        self.stubs.UnsetAll()

    def test_create(self):

        def fake_create_networks(obj, context, **kwargs):
            self.assertTrue(context.to_dict()['is_admin'])
            self.assertEqual(kwargs['label'], 'Test')
            self.assertEqual(kwargs['cidr'], '10.2.0.0/24')
            self.assertEqual(kwargs['multi_host'], False)
            self.assertEqual(kwargs['num_networks'], 1)
            self.assertEqual(kwargs['network_size'], 256)
            self.assertEqual(kwargs['vlan_start'], 200)
            self.assertEqual(kwargs['vpn_start'], 2000)
            self.assertEqual(kwargs['cidr_v6'], 'fd00:2::/120')
            self.assertEqual(kwargs['gateway_v6'], 'fd00:2::22')
            self.assertEqual(kwargs['bridge'], 'br200')
            self.assertEqual(kwargs['bridge_interface'], 'eth0')
            self.assertEqual(kwargs['dns1'], '8.8.8.8')
            self.assertEqual(kwargs['dns2'], '8.8.4.4')
        FLAGS.network_manager = 'nova.network.manager.VlanManager'
        from nova.network import manager as net_manager
        self.stubs.Set(net_manager.VlanManager, 'create_networks',
                       fake_create_networks)
        self.commands.create(
                            label='Test',
                            fixed_range_v4='10.2.0.0/24',
                            num_networks=1,
                            network_size=256,
                            multi_host='F',
                            vlan_start=200,
                            vpn_start=2000,
                            fixed_range_v6='fd00:2::/120',
                            gateway_v6='fd00:2::22',
                            bridge='br200',
                            bridge_interface='eth0',
                            dns1='8.8.8.8',
                            dns2='8.8.4.4')

    def test_list(self):

        def fake_network_get_all(context):
            return [db_fakes.FakeModel(self.net)]
        self.stubs.Set(db, 'network_get_all', fake_network_get_all)
        output = StringIO.StringIO()
        sys.stdout = output
        self.commands.list()
        sys.stdout = sys.__stdout__
        result = output.getvalue()
        _fmt = "%-5s\t%-18s\t%-15s\t%-15s\t%-15s\t%-15s\t%-15s\t%-15s\t%-15s"
        head = _fmt % (_('id'),
                          _('IPv4'),
                          _('IPv6'),
                          _('start address'),
                          _('DNS1'),
                          _('DNS2'),
                          _('VlanID'),
                          _('project'),
                          _("uuid"))
        body = _fmt % (self.net['id'],
                       self.net['cidr'],
                       self.net['cidr_v6'],
                       self.net['dhcp_start'],
                       self.net['dns1'],
                       self.net['dns2'],
                       self.net['vlan'],
                       self.net['project_id'],
                       self.net['uuid'])
        answer = '%s\n%s\n' % (head, body)
        self.assertEqual(result, answer)

    def test_delete(self):
        net_dis = self.net
        net_dis['project_id'] = None
        net_dis['host'] = None

        def fake_network_get_by_cidr(context, cidr):
            self.assertTrue(context.to_dict()['is_admin'])
            self.assertEqual(cidr, net_dis['cidr'])
            return db_fakes.FakeModel(net_dis)
        self.stubs.Set(db, 'network_get_by_cidr', fake_network_get_by_cidr)

        def fake_network_delete_safe(context, network_id):
            self.assertTrue(context.to_dict()['is_admin'])
            self.assertEqual(network_id, net_dis['id'])
        self.stubs.Set(db, 'network_delete_safe', fake_network_delete_safe)
        self.commands.delete(fixed_range=net_dis['cidr'])

    def test_modify(self):

        def fake_network_get_by_cidr(context, cidr):
            self.assertTrue(context.to_dict()['is_admin'])
            self.assertEqual(cidr, self.net['cidr'])
            return db_fakes.FakeModel(self.net)
        self.stubs.Set(db, 'network_get_by_cidr', fake_network_get_by_cidr)

        def fake_network_update(context, network_id, values):
            self.assertTrue(context.to_dict()['is_admin'])
            self.assertEqual(network_id, self.net['id'])
            self.assertEqual(values, {'project_id': 'test_project',
                                      'host': 'test_host'})
        self.stubs.Set(db, 'network_update', fake_network_update)
        self.commands.modify(self.net['cidr'], project='test_project',
                             host='test_host')

        def fake_network_update(context, network_id, values):
            self.assertTrue(context.to_dict()['is_admin'])
            self.assertEqual(network_id, self.net['id'])
            self.assertEqual(values, {})
        self.stubs.Set(db, 'network_update', fake_network_update)
        self.commands.modify(self.net['cidr'])

        def fake_network_update(context, network_id, values):
            self.assertTrue(context.to_dict()['is_admin'])
            self.assertEqual(network_id, self.net['id'])
            self.assertEqual(values, {'project_id': None,
                                      'host': None})
        self.stubs.Set(db, 'network_update', fake_network_update)
        self.commands.modify(self.net['cidr'], dis_project=True, dis_host=True)
=======
    def test_unreserve_nonexistent_address(self):
        self.assertRaises(SystemExit,
                          self.commands.unreserve,
                          '55.55.55.55')
>>>>>>> 83856c9d
<|MERGE_RESOLUTION|>--- conflicted
+++ resolved
@@ -76,7 +76,11 @@
                                              '192.168.0.100')
         self.assertEqual(address['reserved'], False)
 
-<<<<<<< HEAD
+    def test_unreserve_nonexistent_address(self):
+        self.assertRaises(SystemExit,
+                          self.commands.unreserve,
+                          '55.55.55.55')
+
 
 class NetworkCommandsTestCase(test.TestCase):
     def setUp(self):
@@ -228,10 +232,4 @@
             self.assertEqual(values, {'project_id': None,
                                       'host': None})
         self.stubs.Set(db, 'network_update', fake_network_update)
-        self.commands.modify(self.net['cidr'], dis_project=True, dis_host=True)
-=======
-    def test_unreserve_nonexistent_address(self):
-        self.assertRaises(SystemExit,
-                          self.commands.unreserve,
-                          '55.55.55.55')
->>>>>>> 83856c9d
+        self.commands.modify(self.net['cidr'], dis_project=True, dis_host=True)