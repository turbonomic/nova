# vim: tabstop=4 shiftwidth=4 softtabstop=4

# Copyright (c) 2010 Citrix Systems, Inc.
# Copyright 2010 OpenStack LLC.
#
#    Licensed under the Apache License, Version 2.0 (the "License"); you may
#    not use this file except in compliance with the License. You may obtain
#    a copy of the License at
#
#         http://www.apache.org/licenses/LICENSE-2.0
#
#    Unless required by applicable law or agreed to in writing, software
#    distributed under the License is distributed on an "AS IS" BASIS, WITHOUT
#    WARRANTIES OR CONDITIONS OF ANY KIND, either express or implied. See the
#    License for the specific language governing permissions and limitations
#    under the License.

"""
Management class for VM-related functions (spawn, reboot, etc).
"""

import json
import logging
import os
import random
import subprocess
import tempfile
import uuid

from nova import db
from nova import context
from nova import exception
from nova import utils

from nova.auth.manager import AuthManager
from nova.compute import power_state
from nova.virt.xenapi.network_utils import NetworkHelper
from nova.virt.xenapi.vm_utils import VMHelper
from nova.virt.xenapi.vm_utils import ImageType


class VMOps(object):
    """
    Management class for VM-related tasks
    """
    def __init__(self, session):
        self.XenAPI = session.get_imported_xenapi()
        self._session = session
        VMHelper.XenAPI = self.XenAPI

    def list_instances(self):
        """List VM instances"""
        vms = []
        for vm in self._session.get_xenapi().VM.get_all():
            rec = self._session.get_xenapi().VM.get_record(vm)
            if not rec["is_a_template"] and not rec["is_control_domain"]:
                vms.append(rec["name_label"])
        return vms

    def spawn(self, instance):
        """Create VM instance"""
        vm = VMHelper.lookup(self._session, instance.name)
        if vm is not None:
            msg = _('Attempted to create non-unique name %s') % instance.name
            raise exception.Duplicate(msg)

        bridge = db.network_get_by_instance(context.get_admin_context(),
                                            instance['id'])['bridge']
        network_ref = NetworkHelper.find_network_with_bridge(self._session,
                bridge)

        user = AuthManager().get_user(instance.user_id)
        project = AuthManager().get_project(instance.project_id)
        #if kernel is not present we must download a raw disk
        if instance.kernel_id:
            disk_image_type = ImageType.DISK
        else:
            disk_image_type = ImageType.DISK_RAW
        vdi_uuid = VMHelper.fetch_image(self._session, instance.id,
            instance.image_id, user, project, disk_image_type)
        vdi_ref = self._session.call_xenapi('VDI.get_by_uuid', vdi_uuid)
        #Have a look at the VDI and see if it has a PV kernel
        pv_kernel = False
        if not instance.kernel_id:
            pv_kernel = VMHelper.lookup_image(self._session, vdi_ref)
        kernel = None
        if instance.kernel_id:
            kernel = VMHelper.fetch_image(self._session, instance.id,
                instance.kernel_id, user, project, ImageType.KERNEL_RAMDISK)
        ramdisk = None
        if instance.ramdisk_id:
            ramdisk = VMHelper.fetch_image(self._session, instance.id,
                instance.ramdisk_id, user, project, ImageType.KERNEL_RAMDISK)
        vm_ref = VMHelper.create_vm(self._session,
                                          instance, kernel, ramdisk, pv_kernel)
        VMHelper.create_vbd(self._session, vm_ref, vdi_ref, 0, True)

        if network_ref:
            VMHelper.create_vif(self._session, vm_ref,
                                network_ref, instance.mac_address)
        logging.debug(_('Starting VM %s...'), vm_ref)
        self._session.call_xenapi('VM.start', vm_ref, False, False)
        logging.info(_('Spawning VM %s created %s.'), instance.name,
                     vm_ref)

        # NOTE(armando): Do we really need to do this in virt?
        timer = utils.LoopingCall(f=None)

        def _wait_for_boot():
            try:
                state = self.get_info(instance['name'])['state']
                db.instance_set_state(context.get_admin_context(),
                                      instance['id'], state)
                if state == power_state.RUNNING:
                    logging.debug(_('Instance %s: booted'), instance['name'])
                    timer.stop()
            except Exception, exc:
                logging.warn(exc)
                logging.exception(_('instance %s: failed to boot'),
                                  instance['name'])
                db.instance_set_state(context.get_admin_context(),
                                      instance['id'],
                                      power_state.SHUTDOWN)
                timer.stop()

        timer.f = _wait_for_boot
        return timer.start(interval=0.5, now=True)

    def _get_vm_opaque_ref(self, instance_or_vm):
        """Refactored out the common code of many methods that receive either
        a vm name or a vm instance, and want a vm instance in return.
        """
        try:
            instance_name = instance_or_vm.name
            vm = VMHelper.lookup(self._session, instance_name)
        except AttributeError:
            # A vm opaque ref was passed
            vm = instance_or_vm
        if vm is None:
            raise Exception(_('Instance not present %s') % instance_name)
        return vm

    def snapshot(self, instance, name):
        """ Create snapshot from a running VM instance

        :param instance: instance to be snapshotted
        :param name: name/label to be given to the snapshot

        Steps involved in a XenServer snapshot:

        1. XAPI-Snapshot: Snapshotting the instance using XenAPI. This
            creates: Snapshot (Template) VM, Snapshot VBD, Snapshot VDI,
            Snapshot VHD

        2. Wait-for-coalesce: The Snapshot VDI and Instance VDI both point to
            a 'base-copy' VDI.  The base_copy is immutable and may be chained
            with other base_copies.  If chained, the base_copies
            coalesce together, so, we must wait for this coalescing to occur to
            get a stable representation of the data on disk.

        3. Push-to-glance: Once coalesced, we call a plugin on the XenServer
            that will bundle the VHDs together and then push the bundle into
            Glance.
        """

        #TODO(sirp): Add quiesce and VSS locking support when Windows support
        # is added

        logging.debug(_("Starting snapshot for VM %s"), instance)
        vm_ref = VMHelper.lookup(self._session, instance.name)

        label = "%s-snapshot" % instance.name
        try:
            template_vm_ref, template_vdi_uuids = VMHelper.create_snapshot(
                self._session, instance.id, vm_ref, label)
        except self.XenAPI.Failure, exc:
            logging.error(_("Unable to Snapshot %s: %s"), vm_ref, exc)
            return

        try:
            # call plugin to ship snapshot off to glance
            VMHelper.upload_image(
                self._session, instance.id, template_vdi_uuids, name)
        finally:
            self._destroy(instance, template_vm_ref, shutdown=False)

        logging.debug(_("Finished snapshot and upload for VM %s"), instance)

    def reboot(self, instance):
        """Reboot VM instance"""
        vm = self._get_vm_opaque_ref(instance)
        task = self._session.call_xenapi('Async.VM.clean_reboot', vm)
        self._session.wait_for_task(instance.id, task)

    def reset_root_password(self, instance, new_pass):
        """Reset the root/admin password on the VM instance. This is
        done via an agent running on the VM. Communication between
        nova and the agent is done via writing xenstore records. Since
        communication is done over the XenAPI RPC calls, we need to
        encrypt the password. We're using a simple Diffie-Hellman class
        instead of the more advanced one in M2Crypto for compatibility
        with the agent code.
        """
        # Need to uniquely identify this request.
        transaction_id = str(uuid.uuid4())
        # The simple Diffie-Hellman class is used to manage key exchange.
        dh = SimpleDH()
        args = {'id': transaction_id, 'pub': str(dh.get_public())}
        resp = self._make_agent_call('key_init', instance, '', args)
        resp_dict = json.loads(resp)
        # Successful return code from key_init is 'D0'
        if resp_dict['returncode'] != 'D0':
            # There was some sort of error
            raise RuntimeError(resp_dict['message'])
        agent_pub = int(resp_dict['message'])
        dh.compute_shared(agent_pub)
        enc_pass = dh.encrypt(new_pass)
        # Send the encrypted password
        args['enc_pass'] = enc_pass
        resp = self._make_agent_call('password', instance, '', args)
        resp_dict = json.loads(resp)
        # Successful return code from password is '0'
        if resp_dict['returncode'] != '0':
            raise RuntimeError(resp_dict['message'])
        return resp_dict['message']

    def destroy(self, instance):
        """Destroy VM instance"""
        vm = VMHelper.lookup(self._session, instance.name)
        return self._destroy(instance, vm, shutdown=True)

    def _destroy(self, instance, vm, shutdown=True):
        """ Destroy VM instance """
        if vm is None:
            # Don't complain, just return.  This lets us clean up instances
            # that have already disappeared from the underlying platform.
            return
        # Get the VDIs related to the VM
        vdis = VMHelper.lookup_vm_vdis(self._session, vm)
        if shutdown:
            try:
                task = self._session.call_xenapi('Async.VM.hard_shutdown', vm)
                self._session.wait_for_task(instance.id, task)
            except self.XenAPI.Failure, exc:
                logging.warn(exc)

        # Disk clean-up
        if vdis:
            for vdi in vdis:
                try:
                    task = self._session.call_xenapi('Async.VDI.destroy', vdi)
                    self._session.wait_for_task(instance.id, task)
                except self.XenAPI.Failure, exc:
                    logging.warn(exc)
        # VM Destroy
        try:
            task = self._session.call_xenapi('Async.VM.destroy', vm)
            self._session.wait_for_task(instance.id, task)
        except self.XenAPI.Failure, exc:
            logging.warn(exc)

    def _wait_with_callback(self, instance_id, task, callback):
        ret = None
        try:
            ret = self._session.wait_for_task(instance_id, task)
        except self.XenAPI.Failure, exc:
            logging.warn(exc)
        callback(ret)

    def pause(self, instance, callback):
        """Pause VM instance"""
        vm = self._get_vm_opaque_ref(instance)
        task = self._session.call_xenapi('Async.VM.pause', vm)
        self._wait_with_callback(instance.id, task, callback)

    def unpause(self, instance, callback):
        """Unpause VM instance"""
        vm = self._get_vm_opaque_ref(instance)
        task = self._session.call_xenapi('Async.VM.unpause', vm)
        self._wait_with_callback(instance.id, task, callback)

    def suspend(self, instance, callback):
        """suspend the specified instance"""
        vm = self._get_vm_opaque_ref(instance)
        task = self._session.call_xenapi('Async.VM.suspend', vm)
        self._wait_with_callback(task, callback)

    def resume(self, instance, callback):
        """resume the specified instance"""
        vm = self._get_vm_opaque_ref(instance)
        task = self._session.call_xenapi('Async.VM.resume', vm, False, True)
        self._wait_with_callback(task, callback)

    def get_info(self, instance_id):
        """Return data about VM instance"""
        vm = self._get_vm_opaque_ref(instance)
        rec = self._session.get_xenapi().VM.get_record(vm)
        return VMHelper.compile_info(rec)

    def get_diagnostics(self, instance):
        """Return data about VM diagnostics"""
        vm = self._get_vm_opaque_ref(instance)
        rec = self._session.get_xenapi().VM.get_record(vm)
        return VMHelper.compile_diagnostics(self._session, rec)

    def get_console_output(self, instance):
        """Return snapshot of console"""
        # TODO: implement this to fix pylint!
        return 'FAKE CONSOLE OUTPUT of instance'

    def list_from_xenstore(self, vm, path):
        """Runs the xenstore-ls command to get a listing of all records
        from 'path' downward. Returns a dict with the sub-paths as keys,
        and the value stored in those paths as values. If nothing is
        found at that path, returns None.
        """
        ret = self._make_xenstore_call('list_records', vm, path)
<<<<<<< HEAD
        try:
            return json.loads(ret)
        except ValueError:
            # Not a valid JSON value
            return ret
=======
        return json.loads(ret)
>>>>>>> 02c86d1e

    def read_from_xenstore(self, vm, path):
        """Returns the value stored in the xenstore record for the given VM
        at the specified location. A XenAPIPlugin.PluginError will be raised
        if any error is encountered in the read process.
        """
        try:
            ret = self._make_xenstore_call('read_record', vm, path,
                    {'ignore_missing_path': 'True'})
        except self.XenAPI.Failure, e:
            return None
<<<<<<< HEAD
        try:
            return json.loads(ret)
        except ValueError:
            # Not a JSON object
            if ret == "None":
                # Can't marshall None over RPC calls.
                return None
            return ret
=======
        ret = json.loads(ret)
        if ret == "None":
            # Can't marshall None over RPC calls.
            return None
        return ret
>>>>>>> 02c86d1e

    def write_to_xenstore(self, vm, path, value):
        """Writes the passed value to the xenstore record for the given VM
        at the specified location. A XenAPIPlugin.PluginError will be raised
        if any error is encountered in the write process.
        """
        return self._make_xenstore_call('write_record', vm, path,
                {'value': json.dumps(value)})

    def clear_xenstore(self, vm, path):
        """Deletes the VM's xenstore record for the specified path.
        If there is no such record, the request is ignored.
        """
        self._make_xenstore_call('delete_record', vm, path)

    def _make_xenstore_call(self, method, vm, path, addl_args={}):
        """Handles calls to the xenstore xenapi plugin."""
        return self._make_plugin_call('xenstore.py', method=method, vm=vm,
                path=path, addl_args=addl_args)

<<<<<<< HEAD
    def _make_agent_call(self, method, vm, path, addl_args={}):
        """Abstracts out the interaction with the agent xenapi plugin."""
        return self._make_plugin_call('agent.py', method=method, vm=vm,
                path=path, addl_args=addl_args)

=======
>>>>>>> 02c86d1e
    def _make_plugin_call(self, plugin, method, vm, path, addl_args={}):
        """Abstracts out the process of calling a method of a xenapi plugin.
        Any errors raised by the plugin will in turn raise a RuntimeError here.
        """
        vm = self._get_vm_opaque_ref(vm)
        rec = self._session.get_xenapi().VM.get_record(vm)
        args = {'dom_id': rec['domid'], 'path': path}
        args.update(addl_args)
        # If the 'testing_mode' attribute is set, add that to the args.
        if getattr(self, 'testing_mode', False):
            args['testing_mode'] = 'true'
        try:
            task = self._session.async_call_plugin(plugin, method, args)
            ret = self._session.wait_for_task(0, task)
        except self.XenAPI.Failure, e:
            raise RuntimeError("%s" % e.details[-1])
        return ret

    def add_to_xenstore(self, vm, path, key, value):
        """Adds the passed key/value pair to the xenstore record for
        the given VM at the specified location. A XenAPIPlugin.PluginError
        will be raised if any error is encountered in the write process.
        """
        current = self.read_from_xenstore(vm, path)
        if not current:
            # Nothing at that location
            current = {key: value}
        else:
            current[key] = value
        self.write_to_xenstore(vm, path, current)

    def remove_from_xenstore(self, vm, path, key_or_keys):
        """Takes either a single key or a list of keys and removes
        them from the xenstoreirecord data for the given VM.
        If the key doesn't exist, the request is ignored.
        """
        current = self.list_from_xenstore(vm, path)
        if not current:
            return
        if isinstance(key_or_keys, basestring):
            keys = [key_or_keys]
        else:
            keys = key_or_keys
        keys.sort(lambda x, y: cmp(y.count('/'), x.count('/')))
        for key in keys:
            if path:
                keypath = "%s/%s" % (path, key)
            else:
                keypath = key
            self._make_xenstore_call('delete_record', vm, keypath)

    ########################################################################
    ###### The following methods interact with the xenstore parameter
    ###### record, not the live xenstore. They were created before I
    ###### knew the difference, and are left in here in case they prove
    ###### to be useful. They all have '_param' added to their method
    ###### names to distinguish them. (dabo)
    ########################################################################
    def read_partial_from_param_xenstore(self, instance_or_vm, key_prefix):
        """Returns a dict of all the keys in the xenstore parameter record
        for the given instance that begin with the key_prefix.
        """
        data = self.read_from_param_xenstore(instance_or_vm)
        badkeys = [k for k in data.keys()
                if not k.startswith(key_prefix)]
        for badkey in badkeys:
            del data[badkey]
        return data

    def read_from_param_xenstore(self, instance_or_vm, keys=None):
        """Returns the xenstore parameter record data for the specified VM
        instance as a dict. Accepts an optional key or list of keys; if a
        value for 'keys' is passed, the returned dict is filtered to only
        return the values for those keys.
        """
        vm = self._get_vm_opaque_ref(instance_or_vm)
        data = self._session.call_xenapi_request('VM.get_xenstore_data',
                (vm, ))
        ret = {}
        if keys is None:
            keys = data.keys()
        elif isinstance(keys, basestring):
            keys = [keys]
        for key in keys:
            raw = data.get(key)
            if raw:
                ret[key] = json.loads(raw)
            else:
                ret[key] = raw
        return ret

    def add_to_param_xenstore(self, instance_or_vm, key, val):
        """Takes a key/value pair and adds it to the xenstore parameter
        record for the given vm instance. If the key exists in xenstore,
        it is overwritten"""
        vm = self._get_vm_opaque_ref(instance_or_vm)
        self.remove_from_param_xenstore(instance_or_vm, key)
        jsonval = json.dumps(val)
        self._session.call_xenapi_request('VM.add_to_xenstore_data',
                (vm, key, jsonval))

    def write_to_param_xenstore(self, instance_or_vm, mapping):
        """Takes a dict and writes each key/value pair to the xenstore
        parameter record for the given vm instance. Any existing data for
        those keys is overwritten.
        """
        for k, v in mapping.iteritems():
            self.add_to_param_xenstore(instance_or_vm, k, v)

    def remove_from_param_xenstore(self, instance_or_vm, key_or_keys):
        """Takes either a single key or a list of keys and removes
        them from the xenstore parameter record data for the given VM.
        If the key doesn't exist, the request is ignored.
        """
        vm = self._get_vm_opaque_ref(instance_or_vm)
        if isinstance(key_or_keys, basestring):
            keys = [key_or_keys]
        else:
            keys = key_or_keys
        for key in keys:
            self._session.call_xenapi_request('VM.remove_from_xenstore_data',
                    (vm, key))

    def clear_param_xenstore(self, instance_or_vm):
        """Removes all data from the xenstore parameter record for this VM."""
        self.write_to_param_xenstore(instance_or_vm, {})
<<<<<<< HEAD
    ########################################################################


def _runproc(cmd):
    pipe = subprocess.PIPE
    return subprocess.Popen([cmd], shell=True, stdin=pipe, stdout=pipe,
            stderr=pipe, close_fds=True)


class SimpleDH(object):
    """This class wraps all the functionality needed to implement
    basic Diffie-Hellman-Merkle key exchange in Python. It features
    intelligent defaults for the prime and base numbers needed for the
    calculation, while allowing you to supply your own. It requires that
    the openssl binary be installed on the system on which this is run,
    as it uses that to handle the encryption and decryption. If openssl
    is not available, a RuntimeError will be raised.
    """
    def __init__(self, prime=None, base=None, secret=None):
        """You can specify the values for prime and base if you wish;
        otherwise, reasonable default values will be used. You may also
        specify the integer value for 'secret', but this should only be
        done while testing when you need reproducible values. Otherwise,
        any security benefits are lost.
        """
        if prime is None:
            self._prime = 162259276829213363391578010288127
        else:
            self._prime = prime
        if base is None:
            self._base = 5
        else:
            self._base = base
        if secret is None:
            self._secret = random.randint(5000, 15000)
        else:
            self._secret = secret
        self._shared = self._public = None

    def get_public(self):
        self._public = (self._base ** self._secret) % self._prime
        return self._public

    def compute_shared(self, other):
        self._shared = (other ** self._secret) % self._prime
        return self._shared

    def _run_ssl(self, text, which):
        base_cmd = ('cat %(tmpfile)s | openssl enc -aes-128-cbc '
                '-a -pass pass:%(shared)s -nosalt %(dec_flag)s')
        if which.lower()[0] == 'd':
            dec_flag = ' -d'
        else:
            dec_flag = ''
        fd, tmpfile = tempfile.mkstemp()
        os.close(fd)
        file(tmpfile, 'w').write(text)
        shared = self._shared
        cmd = base_cmd % locals()
        proc = _runproc(cmd)
        proc.wait()
        err = proc.stderr.read()
        if err:
            raise RuntimeError(_('OpenSSL error: %s') % err)
        return proc.stdout.read()

    def encrypt(self, text):
        return self._run_ssl(text, 'enc')

    def decrypt(self, text):
        return self._run_ssl(text, 'dec')
=======
    ########################################################################
>>>>>>> 02c86d1e
<|MERGE_RESOLUTION|>--- conflicted
+++ resolved
@@ -315,15 +315,7 @@
         found at that path, returns None.
         """
         ret = self._make_xenstore_call('list_records', vm, path)
-<<<<<<< HEAD
-        try:
-            return json.loads(ret)
-        except ValueError:
-            # Not a valid JSON value
-            return ret
-=======
         return json.loads(ret)
->>>>>>> 02c86d1e
 
     def read_from_xenstore(self, vm, path):
         """Returns the value stored in the xenstore record for the given VM
@@ -335,22 +327,11 @@
                     {'ignore_missing_path': 'True'})
         except self.XenAPI.Failure, e:
             return None
-<<<<<<< HEAD
-        try:
-            return json.loads(ret)
-        except ValueError:
-            # Not a JSON object
-            if ret == "None":
-                # Can't marshall None over RPC calls.
-                return None
-            return ret
-=======
         ret = json.loads(ret)
         if ret == "None":
             # Can't marshall None over RPC calls.
             return None
         return ret
->>>>>>> 02c86d1e
 
     def write_to_xenstore(self, vm, path, value):
         """Writes the passed value to the xenstore record for the given VM
@@ -371,14 +352,11 @@
         return self._make_plugin_call('xenstore.py', method=method, vm=vm,
                 path=path, addl_args=addl_args)
 
-<<<<<<< HEAD
     def _make_agent_call(self, method, vm, path, addl_args={}):
         """Abstracts out the interaction with the agent xenapi plugin."""
         return self._make_plugin_call('agent.py', method=method, vm=vm,
                 path=path, addl_args=addl_args)
 
-=======
->>>>>>> 02c86d1e
     def _make_plugin_call(self, plugin, method, vm, path, addl_args={}):
         """Abstracts out the process of calling a method of a xenapi plugin.
         Any errors raised by the plugin will in turn raise a RuntimeError here.
@@ -505,7 +483,6 @@
     def clear_param_xenstore(self, instance_or_vm):
         """Removes all data from the xenstore parameter record for this VM."""
         self.write_to_param_xenstore(instance_or_vm, {})
-<<<<<<< HEAD
     ########################################################################
 
 
@@ -576,7 +553,4 @@
         return self._run_ssl(text, 'enc')
 
     def decrypt(self, text):
-        return self._run_ssl(text, 'dec')
-=======
-    ########################################################################
->>>>>>> 02c86d1e
+        return self._run_ssl(text, 'dec')