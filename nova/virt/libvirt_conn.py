# vim: tabstop=4 shiftwidth=4 softtabstop=4

# Copyright 2010 United States Government as represented by the
# Administrator of the National Aeronautics and Space Administration.
# All Rights Reserved.
# Copyright (c) 2010 Citrix Systems, Inc.
#
#    Licensed under the Apache License, Version 2.0 (the "License"); you may
#    not use this file except in compliance with the License. You may obtain
#    a copy of the License at
#
#         http://www.apache.org/licenses/LICENSE-2.0
#
#    Unless required by applicable law or agreed to in writing, software
#    distributed under the License is distributed on an "AS IS" BASIS, WITHOUT
#    WARRANTIES OR CONDITIONS OF ANY KIND, either express or implied. See the
#    License for the specific language governing permissions and limitations
#    under the License.

"""
A connection to a hypervisor through libvirt.

Supports KVM, QEMU, UML, and XEN.

**Related Flags**

:libvirt_type:  Libvirt domain type.  Can be kvm, qemu, uml, xen
                (default: kvm).
:libvirt_uri:  Override for the default libvirt URI (depends on libvirt_type).
:libvirt_xml_template:  Libvirt XML Template (QEmu/KVM).
:libvirt_xen_xml_template:  Libvirt XML Template (Xen).
:libvirt_uml_xml_template:  Libvirt XML Template (User Mode Linux).
:libvirt_rescue_xml_template:  XML template for rescue mode (KVM & QEMU).
:libvirt_rescue_xen_xml_template:  XML templage for rescue mode (XEN).
:libvirt_rescue_uml_xml_template:  XML template for rescue mode (UML).
:rescue_image_id:  Rescue ami image (default: ami-rescue).
:rescue_kernel_id:  Rescue aki image (default: aki-rescue).
:rescue_ramdisk_id:  Rescue ari image (default: ari-rescue).
:injected_network_template:  Template file for injected network
:allow_project_net_traffic:  Whether to allow in project network traffic

"""

import logging
import os
import shutil

from eventlet import event
from eventlet import tpool

import IPy

from nova import context
from nova import db
from nova import exception
from nova import flags
from nova import process
from nova import utils
#from nova.api import context
from nova.auth import manager
from nova.compute import disk
from nova.compute import instance_types
from nova.compute import power_state
from nova.virt import images

libvirt = None
libxml2 = None


FLAGS = flags.FLAGS
flags.DEFINE_string('libvirt_rescue_xml_template',
                    utils.abspath('virt/libvirt.rescue.qemu.xml.template'),
                    'Libvirt RESCUE XML Template for QEmu/KVM')
flags.DEFINE_string('libvirt_rescue_xen_xml_template',
                    utils.abspath('virt/libvirt.rescue.xen.xml.template'),
                    'Libvirt RESCUE XML Template for xen')
flags.DEFINE_string('libvirt_rescue_uml_xml_template',
                    utils.abspath('virt/libvirt.rescue.uml.xml.template'),
                    'Libvirt RESCUE XML Template for user-mode-linux')
# TODO(vish): These flags should probably go into a shared location
flags.DEFINE_string('rescue_image_id', 'ami-rescue', 'Rescue ami image')
flags.DEFINE_string('rescue_kernel_id', 'aki-rescue', 'Rescue aki image')
flags.DEFINE_string('rescue_ramdisk_id', 'ari-rescue', 'Rescue ari image')
flags.DEFINE_string('libvirt_xml_template',
                    utils.abspath('virt/libvirt.qemu.xml.template'),
                    'Libvirt XML Template for QEmu/KVM')
flags.DEFINE_string('libvirt_xen_xml_template',
                    utils.abspath('virt/libvirt.xen.xml.template'),
                    'Libvirt XML Template for Xen')
flags.DEFINE_string('libvirt_uml_xml_template',
                    utils.abspath('virt/libvirt.uml.xml.template'),
                    'Libvirt XML Template for user-mode-linux')
flags.DEFINE_string('injected_network_template',
                    utils.abspath('virt/interfaces.template'),
                    'Template file for injected network')
flags.DEFINE_string('libvirt_type',
                    'kvm',
                    'Libvirt domain type (valid options are: '
                    'kvm, qemu, uml, xen)')
flags.DEFINE_string('libvirt_uri',
                    '',
                    'Override the default libvirt URI (which is dependent'
                    ' on libvirt_type)')
flags.DEFINE_bool('allow_project_net_traffic',
                  True,
                  'Whether to allow in project network traffic')


def get_connection(read_only):
    # These are loaded late so that there's no need to install these
    # libraries when not using libvirt.
    global libvirt
    global libxml2
    if libvirt is None:
        libvirt = __import__('libvirt')
    if libxml2 is None:
        libxml2 = __import__('libxml2')
    return LibvirtConnection(read_only)


class LibvirtConnection(object):
    def __init__(self, read_only):
        (self.libvirt_uri,
         template_file,
         rescue_file) = self.get_uri_and_templates()

        self.libvirt_xml = open(template_file).read()
        self.rescue_xml = open(rescue_file).read()
        self._wrapped_conn = None
        self.read_only = read_only

    @property
    def _conn(self):
        if not self._wrapped_conn or not self._test_connection():
            logging.debug('Connecting to libvirt: %s' % self.libvirt_uri)
            self._wrapped_conn = self._connect(self.libvirt_uri,
                                               self.read_only)
        return self._wrapped_conn

    def _test_connection(self):
        try:
            self._wrapped_conn.getInfo()
            return True
        except libvirt.libvirtError as e:
            if e.get_error_code() == libvirt.VIR_ERR_SYSTEM_ERROR and \
               e.get_error_domain() == libvirt.VIR_FROM_REMOTE:
                logging.debug('Connection to libvirt broke')
                return False
            raise

    def get_uri_and_templates(self):
        if FLAGS.libvirt_type == 'uml':
            uri = FLAGS.libvirt_uri or 'uml:///system'
            template_file = FLAGS.libvirt_uml_xml_template
            rescue_file = FLAGS.libvirt_rescue_uml_xml_template
        elif FLAGS.libvirt_type == 'xen':
            uri = FLAGS.libvirt_uri or 'xen:///'
            template_file = FLAGS.libvirt_xen_xml_template
            rescue_file = FLAGS.libvirt_rescue_xen_xml_template
        else:
            uri = FLAGS.libvirt_uri or 'qemu:///system'
            template_file = FLAGS.libvirt_xml_template
            rescue_file = FLAGS.libvirt_rescue_xml_template
        return uri, template_file, rescue_file

    def _connect(self, uri, read_only):
        auth = [[libvirt.VIR_CRED_AUTHNAME, libvirt.VIR_CRED_NOECHOPROMPT],
                'root',
                None]

        if read_only:
            return libvirt.openReadOnly(uri)
        else:
            return libvirt.openAuth(uri, auth, 0)

    def list_instances(self):
        return [self._conn.lookupByID(x).name()
                for x in self._conn.listDomainsID()]

    def destroy(self, instance, cleanup=True):
        try:
            virt_dom = self._conn.lookupByName(instance['name'])
            virt_dom.destroy()
        except Exception as _err:
            pass
            # If the instance is already terminated, we're still happy
<<<<<<< HEAD

        done = event.Event()

        # We'll save this for when we do shutdown,
=======
        d = defer.Deferred()
        if cleanup:
            d.addCallback(lambda _: self._cleanup(instance))
        # FIXME: What does this comment mean?
        # TODO(termie): short-circuit me for tests
        # WE'LL save this for when we do shutdown,
>>>>>>> 69d826ee
        # instead of destroy - but destroy returns immediately
        timer = utils.LoopingCall(f=None)

        def _wait_for_shutdown():
            try:
                state = self.get_info(instance['name'])['state']
                db.instance_set_state(context.get_admin_context(),
                                      instance['id'], state)
                if state == power_state.SHUTDOWN:
                    timer.stop()
            except Exception:
                db.instance_set_state(context.get_admin_context(),
                                      instance['id'],
                                      power_state.SHUTDOWN)
                timer.stop()

        timer.f = _wait_for_shutdown
        timer_done = timer.start(interval=0.5, now=True)
        
        # NOTE(termie): this is strictly superfluous (we could put the
        #               cleanup code in the timer), but this emulates the
        #               previous model so I am keeping it around until
        #               everything has been vetted a bit
        def _wait_for_timer():
            timer_done.wait()
            self._cleanup(instance)
            done.send()

        greenthread.spawn(_wait_for_time)
        return done

    def _cleanup(self, instance):
        target = os.path.join(FLAGS.instances_path, instance['name'])
        logging.info('instance %s: deleting instance files %s',
            instance['name'], target)
        if os.path.exists(target):
            shutil.rmtree(target)

    @exception.wrap_exception
    def attach_volume(self, instance_name, device_path, mountpoint):
<<<<<<< HEAD
        process.simple_execute("sudo virsh attach-disk %s %s %s" %
                               (instance_name,
                                device_path,
                                mountpoint.rpartition('/dev/')[2]))
=======
        virt_dom = self._conn.lookupByName(instance_name)
        mount_device = mountpoint.rpartition("/")[2]
        xml = """<disk type='block'>
                     <driver name='qemu' type='raw'/>
                     <source dev='%s'/>
                     <target dev='%s' bus='virtio'/>
                 </disk>""" % (device_path, mount_device)
        virt_dom.attachDevice(xml)
        yield

    def _get_disk_xml(self, xml, device):
        """Returns the xml for the disk mounted at device"""
        try:
            doc = libxml2.parseDoc(xml)
        except:
            return None
        ctx = doc.xpathNewContext()
        try:
            ret = ctx.xpathEval('/domain/devices/disk')
            for node in ret:
                for child in node.children:
                    if child.name == 'target':
                        if child.prop('dev') == device:
                            return str(node)
        finally:
            if ctx != None:
                ctx.xpathFreeContext()
            if doc != None:
                doc.freeDoc()
>>>>>>> 69d826ee

    @exception.wrap_exception
    def detach_volume(self, instance_name, mountpoint):
<<<<<<< HEAD
        # NOTE(vish): despite the documentation, virsh detach-disk just
        # wants the device name without the leading /dev/
        process.simple_execute("sudo virsh detach-disk %s %s" %
                               (instance_name,
                                mountpoint.rpartition('/dev/')[2]))
=======
        virt_dom = self._conn.lookupByName(instance_name)
        mount_device = mountpoint.rpartition("/")[2]
        xml = self._get_disk_xml(virt_dom.XMLDesc(0), mount_device)
        if not xml:
            raise exception.NotFound("No disk at %s" % mount_device)
        virt_dom.detachDevice(xml)
        yield
>>>>>>> 69d826ee

    @exception.wrap_exception
    def reboot(self, instance):
        yield self.destroy(instance, False)
        xml = self.to_xml(instance)
<<<<<<< HEAD
        self._conn.lookupByName(instance['name']).destroy()
        self._conn.createXML(xml, 0)
=======
        yield self._conn.createXML(xml, 0)
>>>>>>> 69d826ee

        timer = utils.LoopingCall(f=None)

        def _wait_for_reboot():
            try:
                state = self.get_info(instance['name'])['state']
                db.instance_set_state(context.get_admin_context(),
                                      instance['id'], state)
                if state == power_state.RUNNING:
                    logging.debug('instance %s: rebooted', instance['name'])
                    timer.stop()
            except Exception, exn:
                logging.error('_wait_for_reboot failed: %s', exn)
                db.instance_set_state(context.get_admin_context(),
                                      instance['id'],
                                      power_state.SHUTDOWN)
                timer.stop()

        timer.f = _wait_for_reboot
        return timer.start(interval=0.5, now=True)

    @exception.wrap_exception
    def rescue(self, instance):
        yield self.destroy(instance, False)

        xml = self.to_xml(instance, rescue=True)
        rescue_images = {'image_id': FLAGS.rescue_image_id,
                         'kernel_id': FLAGS.rescue_kernel_id,
                         'ramdisk_id': FLAGS.rescue_ramdisk_id}
        yield self._create_image(instance, xml, 'rescue-', rescue_images)
        yield self._conn.createXML(xml, 0)

        d = defer.Deferred()
        timer = task.LoopingCall(f=None)

        def _wait_for_rescue():
            try:
                state = self.get_info(instance['name'])['state']
                db.instance_set_state(None, instance['id'], state)
                if state == power_state.RUNNING:
                    logging.debug('instance %s: rescued', instance['name'])
                    timer.stop()
                    d.callback(None)
            except Exception, exn:
                logging.error('_wait_for_rescue failed: %s', exn)
                db.instance_set_state(None,
                                      instance['id'],
                                      power_state.SHUTDOWN)
                timer.stop()
                d.callback(None)

        timer.f = _wait_for_rescue
        timer.start(interval=0.5, now=True)
        yield d

    @defer.inlineCallbacks
    @exception.wrap_exception
    def unrescue(self, instance):
        # NOTE(vish): Because reboot destroys and recreates an instance using
        #             the normal xml file, we can just call reboot here
        yield self.reboot(instance)

    @defer.inlineCallbacks
    @exception.wrap_exception
    def spawn(self, instance):
        xml = self.to_xml(instance)
        db.instance_set_state(context.get_admin_context(),
                              instance['id'],
                              power_state.NOSTATE,
                              'launching')
<<<<<<< HEAD
        NWFilterFirewall(self._conn).setup_nwfilters_for_instance(instance)
        self._create_image(instance, xml)
        self._conn.createXML(xml, 0)
=======
        yield NWFilterFirewall(self._conn).\
              setup_nwfilters_for_instance(instance)
        yield self._create_image(instance, xml)
        yield self._conn.createXML(xml, 0)
>>>>>>> 69d826ee
        logging.debug("instance %s: is running", instance['name'])

        timer = utils.LoopingCall(f=None)

        def _wait_for_boot():
            try:
                state = self.get_info(instance['name'])['state']
                db.instance_set_state(context.get_admin_context(),
                                      instance['id'], state)
                if state == power_state.RUNNING:
                    logging.debug('instance %s: booted', instance['name'])
                    timer.stop()
            except:
                logging.exception('instance %s: failed to boot',
                                  instance['name'])
                db.instance_set_state(context.get_admin_context(),
                                      instance['id'],
                                      power_state.SHUTDOWN)
                timer.stop()

        timer.f = _wait_for_boot
        return timer.start(interval=0.5, now=True)

    def _flush_xen_console(self, virsh_output):
        logging.info('virsh said: %r' % (virsh_output,))
        virsh_output = virsh_output[0].strip()

        if virsh_output.startswith('/dev/'):
            logging.info('cool, it\'s a device')
            r = process.simple_execute("sudo dd if=%s iflag=nonblock" %
                                       virsh_output, check_exit_code=False)
            return r[0]
        else:
            return ''

    def _append_to_file(self, data, fpath):
        logging.info('data: %r, fpath: %r' % (data, fpath))
        fp = open(fpath, 'a+')
        fp.write(data)
        return fpath

    def _dump_file(self, fpath):
        fp = open(fpath, 'r+')
        contents = fp.read()
        logging.info('Contents: %r' % (contents,))
        return contents

    @exception.wrap_exception
    def get_console_output(self, instance):
        console_log = os.path.join(FLAGS.instances_path, instance['name'],
                                   'console.log')
        
        process.simple_execute('sudo chown %d %s' % (os.getuid(),
                               console_log))

        if FLAGS.libvirt_type == 'xen':
            # Xen is special
            virsh_output = process.simple_execute("virsh ttyconsole %s" %
                                                  instance['name'])
            data = self._flush_xen_console(virsh_output)
            fpath = self._append_to_file(data, console_log)
        else:
            fpath = console_log

        return self._dump_file(fpath)

<<<<<<< HEAD
    def _create_image(self, inst, libvirt_xml):
=======
    @defer.inlineCallbacks
    def _create_image(self, inst, libvirt_xml, prefix='', disk_images=None):
>>>>>>> 69d826ee
        # syntactic nicety
        basepath = lambda fname = '', prefix = prefix: os.path.join(
                                                 FLAGS.instances_path,
                                                 inst['name'],
                                                 prefix + fname)

        # ensure directories exist and are writable
<<<<<<< HEAD
        process.simple_execute('mkdir -p %s' % basepath())
        process.simple_execute('chmod 0777 %s' % basepath())
=======
        yield process.simple_execute('mkdir -p %s' % basepath(prefix=''))
        yield process.simple_execute('chmod 0777 %s' % basepath(prefix=''))
>>>>>>> 69d826ee

        # TODO(termie): these are blocking calls, it would be great
        #               if they weren't.
        logging.info('instance %s: Creating image', inst['name'])
        f = open(basepath('libvirt.xml'), 'w')
        f.write(libvirt_xml)
        f.close()

        # NOTE(vish): No need add the prefix to console.log
        os.close(os.open(basepath('console.log', ''),
                         os.O_CREAT | os.O_WRONLY, 0660))

        user = manager.AuthManager().get_user(inst['user_id'])
        project = manager.AuthManager().get_project(inst['project_id'])

        if not disk_images:
            disk_images = {'image_id': inst['image_id'],
                           'kernel_id': inst['kernel_id'],
                           'ramdisk_id': inst['ramdisk_id']}
        if not os.path.exists(basepath('disk')):
            images.fetch(inst.image_id, basepath('disk-raw'), user,
                         project)
        if not os.path.exists(basepath('kernel')):
            images.fetch(inst.kernel_id, basepath('kernel'), user,
                         project)
        if not os.path.exists(basepath('ramdisk')):
<<<<<<< HEAD
            images.fetch(inst.ramdisk_id, basepath('ramdisk'), user,
                         project)
        
        def execute(cmd, process_input=None, check_exit_code=True):
              return process.simple_execute(cmd=cmd,
                                            process_input=process_input,
                                            check_exit_code=check_exit_code)
=======
            yield images.fetch(inst.ramdisk_id, basepath('ramdisk'), user,
                               project)

        execute = lambda cmd, process_input = None, check_exit_code = True: \
                  process.simple_execute(cmd=cmd,
                                         process_input=process_input,
                                         check_exit_code=check_exit_code)
>>>>>>> 69d826ee

        key = str(inst['key_data'])
        net = None
        network_ref = db.network_get_by_instance(context.get_admin_context(),
                                                 inst['id'])
        if network_ref['injected']:
            admin_context = context.get_admin_context()
            address = db.instance_get_fixed_address(admin_context, inst['id'])
            with open(FLAGS.injected_network_template) as f:
                net = f.read() % {'address': address,
                                  'netmask': network_ref['netmask'],
                                  'gateway': network_ref['gateway'],
                                  'broadcast': network_ref['broadcast'],
                                  'dns': network_ref['dns']}
        if key or net:
            if key:
                logging.info('instance %s: injecting key into image %s',
                    inst['name'], inst.image_id)
            if net:
                logging.info('instance %s: injecting net into image %s',
                    inst['name'], inst.image_id)
            disk.inject_data(basepath('disk-raw'), key, net,
                             execute=execute)

        if os.path.exists(basepath('disk')):
            process.simple_execute('rm -f %s' % basepath('disk'))

        local_bytes = (instance_types.INSTANCE_TYPES[inst.instance_type]
                                                    ['local_gb']
                                                    * 1024 * 1024 * 1024)

<<<<<<< HEAD
        resize = inst['instance_type'] != 'm1.tiny'
        disk.partition(basepath('disk-raw'), basepath('disk'),
                       local_bytes, resize, execute=execute)
=======
        resize = True
        if inst['instance_type'] == 'm1.tiny' or prefix == 'rescue-':
            resize = False
        yield disk.partition(basepath('disk-raw'), basepath('disk'),
                             local_bytes, resize, execute=execute)
>>>>>>> 69d826ee

        if FLAGS.libvirt_type == 'uml':
            process.simple_execute('sudo chown root %s' %
                                   basepath('disk'))

    def to_xml(self, instance, rescue=False):
        # TODO(termie): cache?
        logging.debug('instance %s: starting toXML method', instance['name'])
        network = db.project_get_network(context.get_admin_context(),
                                         instance['project_id'])
        # FIXME(vish): stick this in db
        instance_type = instance['instance_type']
        instance_type = instance_types.INSTANCE_TYPES[instance_type]
        ip_address = db.instance_get_fixed_address(context.get_admin_context(),
                                                   instance['id'])
        # Assume that the gateway also acts as the dhcp server.
        dhcp_server = network['gateway']
        xml_info = {'type': FLAGS.libvirt_type,
                    'name': instance['name'],
                    'basepath': os.path.join(FLAGS.instances_path,
                                             instance['name']),
                    'memory_kb': instance_type['memory_mb'] * 1024,
                    'vcpus': instance_type['vcpus'],
                    'bridge_name': network['bridge'],
                    'mac_address': instance['mac_address'],
                    'ip_address': ip_address,
                    'dhcp_server': dhcp_server}
        if rescue:
            libvirt_xml = self.rescue_xml % xml_info
        else:
            libvirt_xml = self.libvirt_xml % xml_info
        logging.debug('instance %s: finished toXML method', instance['name'])

        return libvirt_xml

    def get_info(self, instance_name):
        try:
            virt_dom = self._conn.lookupByName(instance_name)
        except:
            raise exception.NotFound("Instance %s not found" % instance_name)
        (state, max_mem, mem, num_cpu, cpu_time) = virt_dom.info()
        return {'state': state,
                'max_mem': max_mem,
                'mem': mem,
                'num_cpu': num_cpu,
                'cpu_time': cpu_time}

    def get_disks(self, instance_name):
        """
        Note that this function takes an instance name, not an Instance, so
        that it can be called by monitor.

        Returns a list of all block devices for this domain.
        """
        domain = self._conn.lookupByName(instance_name)
        # TODO(devcamcar): Replace libxml2 with etree.
        xml = domain.XMLDesc(0)
        doc = None

        try:
            doc = libxml2.parseDoc(xml)
        except:
            return []

        ctx = doc.xpathNewContext()
        disks = []

        try:
            ret = ctx.xpathEval('/domain/devices/disk')

            for node in ret:
                devdst = None

                for child in node.children:
                    if child.name == 'target':
                        devdst = child.prop('dev')

                if devdst == None:
                    continue

                disks.append(devdst)
        finally:
            if ctx != None:
                ctx.xpathFreeContext()
            if doc != None:
                doc.freeDoc()

        return disks

    def get_interfaces(self, instance_name):
        """
        Note that this function takes an instance name, not an Instance, so
        that it can be called by monitor.

        Returns a list of all network interfaces for this instance.
        """
        domain = self._conn.lookupByName(instance_name)
        # TODO(devcamcar): Replace libxml2 with etree.
        xml = domain.XMLDesc(0)
        doc = None

        try:
            doc = libxml2.parseDoc(xml)
        except:
            return []

        ctx = doc.xpathNewContext()
        interfaces = []

        try:
            ret = ctx.xpathEval('/domain/devices/interface')

            for node in ret:
                devdst = None

                for child in node.children:
                    if child.name == 'target':
                        devdst = child.prop('dev')

                if devdst == None:
                    continue

                interfaces.append(devdst)
        finally:
            if ctx != None:
                ctx.xpathFreeContext()
            if doc != None:
                doc.freeDoc()

        return interfaces

    def block_stats(self, instance_name, disk):
        """
        Note that this function takes an instance name, not an Instance, so
        that it can be called by monitor.
        """
        domain = self._conn.lookupByName(instance_name)
        return domain.blockStats(disk)

    def interface_stats(self, instance_name, interface):
        """
        Note that this function takes an instance name, not an Instance, so
        that it can be called by monitor.
        """
        domain = self._conn.lookupByName(instance_name)
        return domain.interfaceStats(interface)

    def refresh_security_group(self, security_group_id):
        fw = NWFilterFirewall(self._conn)
        fw.ensure_security_group_filter(security_group_id)


class NWFilterFirewall(object):
    """
    This class implements a network filtering mechanism versatile
    enough for EC2 style Security Group filtering by leveraging
    libvirt's nwfilter.

    First, all instances get a filter ("nova-base-filter") applied.
    This filter drops all incoming ipv4 and ipv6 connections.
    Outgoing connections are never blocked.

    Second, every security group maps to a nwfilter filter(*).
    NWFilters can be updated at runtime and changes are applied
    immediately, so changes to security groups can be applied at
    runtime (as mandated by the spec).

    Security group rules are named "nova-secgroup-<id>" where <id>
    is the internal id of the security group. They're applied only on
    hosts that have instances in the security group in question.

    Updates to security groups are done by updating the data model
    (in response to API calls) followed by a request sent to all
    the nodes with instances in the security group to refresh the
    security group.

    Each instance has its own NWFilter, which references the above
    mentioned security group NWFilters. This was done because
    interfaces can only reference one filter while filters can
    reference multiple other filters. This has the added benefit of
    actually being able to add and remove security groups from an
    instance at run time. This functionality is not exposed anywhere,
    though.

    Outstanding questions:

    The name is unique, so would there be any good reason to sync
    the uuid across the nodes (by assigning it from the datamodel)?


    (*) This sentence brought to you by the redundancy department of
        redundancy.
    """

    def __init__(self, get_connection):
        self._conn = get_connection

    nova_base_filter = '''<filter name='nova-base' chain='root'>
                            <uuid>26717364-50cf-42d1-8185-29bf893ab110</uuid>
                            <filterref filter='no-mac-spoofing'/>
                            <filterref filter='no-ip-spoofing'/>
                            <filterref filter='no-arp-spoofing'/>
                            <filterref filter='allow-dhcp-server'/>
                            <filterref filter='nova-allow-dhcp-server'/>
                            <filterref filter='nova-base-ipv4'/>
                            <filterref filter='nova-base-ipv6'/>
                          </filter>'''

    nova_dhcp_filter = '''<filter name='nova-allow-dhcp-server' chain='ipv4'>
                            <uuid>891e4787-e5c0-d59b-cbd6-41bc3c6b36fc</uuid>
                              <rule action='accept' direction='out'
                                    priority='100'>
                                <udp srcipaddr='0.0.0.0'
                                     dstipaddr='255.255.255.255'
                                     srcportstart='68'
                                     dstportstart='67'/>
                              </rule>
                              <rule action='accept' direction='in'
                                    priority='100'>
                                <udp srcipaddr='$DHCPSERVER'
                                     srcportstart='67'
                                     dstportstart='68'/>
                              </rule>
                            </filter>'''

    def nova_base_ipv4_filter(self):
        retval = "<filter name='nova-base-ipv4' chain='ipv4'>"
        for protocol in ['tcp', 'udp', 'icmp']:
            for direction, action, priority in [('out', 'accept', 399),
                                                ('inout', 'drop', 400)]:
                retval += """<rule action='%s' direction='%s' priority='%d'>
                               <%s />
                             </rule>""" % (action, direction,
                                              priority, protocol)
        retval += '</filter>'
        return retval

    def nova_base_ipv6_filter(self):
        retval = "<filter name='nova-base-ipv6' chain='ipv6'>"
        for protocol in ['tcp', 'udp', 'icmp']:
            for direction, action, priority in [('out', 'accept', 399),
                                                ('inout', 'drop', 400)]:
                retval += """<rule action='%s' direction='%s' priority='%d'>
                               <%s-ipv6 />
                             </rule>""" % (action, direction,
                                             priority, protocol)
        retval += '</filter>'
        return retval

    def nova_project_filter(self, project, net, mask):
        retval = "<filter name='nova-project-%s' chain='ipv4'>" % project
        for protocol in ['tcp', 'udp', 'icmp']:
            retval += """<rule action='accept' direction='in' priority='200'>
                           <%s srcipaddr='%s' srcipmask='%s' />
                         </rule>""" % (protocol, net, mask)
        retval += '</filter>'
        return retval

    def _define_filter(self, xml):
        if callable(xml):
            xml = xml()

        # execute in a native thread and block until done
        tpool.execute(self._conn.nwfilterDefineXML, xml)

    @staticmethod
    def _get_net_and_mask(cidr):
        net = IPy.IP(cidr)
        return str(net.net()), str(net.netmask())

    def setup_nwfilters_for_instance(self, instance):
        """
        Creates an NWFilter for the given instance. In the process,
        it makes sure the filters for the security groups as well as
        the base filter are all in place.
        """

        self._define_filter(self.nova_base_ipv4_filter)
        self._define_filter(self.nova_base_ipv6_filter)
        self._define_filter(self.nova_dhcp_filter)
        self._define_filter(self.nova_base_filter)

        nwfilter_xml = "<filter name='nova-instance-%s' chain='root'>\n" \
                       "  <filterref filter='nova-base' />\n" % \
                       instance['name']

        if FLAGS.allow_project_net_traffic:
            network_ref = db.project_get_network(context.get_admin_context(),
                                                 instance['project_id'])
            net, mask = self._get_net_and_mask(network_ref['cidr'])
            project_filter = self.nova_project_filter(instance['project_id'],
                                                      net, mask)
            self._define_filter(project_filter)

            nwfilter_xml += "  <filterref filter='nova-project-%s' />\n" % \
                            instance['project_id']

        for security_group in instance.security_groups:
            self.ensure_security_group_filter(security_group['id'])

            nwfilter_xml += "  <filterref filter='nova-secgroup-%d' />\n" % \
                            security_group['id']
        nwfilter_xml += "</filter>"

        self._define_filter(nwfilter_xml)

    def ensure_security_group_filter(self, security_group_id):
        return self._define_filter(
                   self.security_group_to_nwfilter_xml(security_group_id))

    def security_group_to_nwfilter_xml(self, security_group_id):
        security_group = db.security_group_get(context.get_admin_context(),
                                               security_group_id)
        rule_xml = ""
        for rule in security_group.rules:
            rule_xml += "<rule action='accept' direction='in' priority='300'>"
            if rule.cidr:
                net, mask = self._get_net_and_mask(rule.cidr)
                rule_xml += "<%s srcipaddr='%s' srcipmask='%s' " % \
                            (rule.protocol, net, mask)
                if rule.protocol in ['tcp', 'udp']:
                    rule_xml += "dstportstart='%s' dstportend='%s' " % \
                                (rule.from_port, rule.to_port)
                elif rule.protocol == 'icmp':
                    logging.info('rule.protocol: %r, rule.from_port: %r, '
                                 'rule.to_port: %r' %
                                 (rule.protocol, rule.from_port, rule.to_port))
                    if rule.from_port != -1:
                        rule_xml += "type='%s' " % rule.from_port
                    if rule.to_port != -1:
                        rule_xml += "code='%s' " % rule.to_port

                rule_xml += '/>\n'
            rule_xml += "</rule>\n"
        xml = "<filter name='nova-secgroup-%s' chain='ipv4'>%s</filter>" % \
              (security_group_id, rule_xml,)
        return xml<|MERGE_RESOLUTION|>--- conflicted
+++ resolved
@@ -184,19 +184,10 @@
         except Exception as _err:
             pass
             # If the instance is already terminated, we're still happy
-<<<<<<< HEAD
 
         done = event.Event()
 
         # We'll save this for when we do shutdown,
-=======
-        d = defer.Deferred()
-        if cleanup:
-            d.addCallback(lambda _: self._cleanup(instance))
-        # FIXME: What does this comment mean?
-        # TODO(termie): short-circuit me for tests
-        # WE'LL save this for when we do shutdown,
->>>>>>> 69d826ee
         # instead of destroy - but destroy returns immediately
         timer = utils.LoopingCall(f=None)
 
@@ -237,12 +228,6 @@
 
     @exception.wrap_exception
     def attach_volume(self, instance_name, device_path, mountpoint):
-<<<<<<< HEAD
-        process.simple_execute("sudo virsh attach-disk %s %s %s" %
-                               (instance_name,
-                                device_path,
-                                mountpoint.rpartition('/dev/')[2]))
-=======
         virt_dom = self._conn.lookupByName(instance_name)
         mount_device = mountpoint.rpartition("/")[2]
         xml = """<disk type='block'>
@@ -251,7 +236,6 @@
                      <target dev='%s' bus='virtio'/>
                  </disk>""" % (device_path, mount_device)
         virt_dom.attachDevice(xml)
-        yield
 
     def _get_disk_xml(self, xml, device):
         """Returns the xml for the disk mounted at device"""
@@ -272,37 +256,21 @@
                 ctx.xpathFreeContext()
             if doc != None:
                 doc.freeDoc()
->>>>>>> 69d826ee
 
     @exception.wrap_exception
     def detach_volume(self, instance_name, mountpoint):
-<<<<<<< HEAD
-        # NOTE(vish): despite the documentation, virsh detach-disk just
-        # wants the device name without the leading /dev/
-        process.simple_execute("sudo virsh detach-disk %s %s" %
-                               (instance_name,
-                                mountpoint.rpartition('/dev/')[2]))
-=======
         virt_dom = self._conn.lookupByName(instance_name)
         mount_device = mountpoint.rpartition("/")[2]
         xml = self._get_disk_xml(virt_dom.XMLDesc(0), mount_device)
         if not xml:
             raise exception.NotFound("No disk at %s" % mount_device)
         virt_dom.detachDevice(xml)
-        yield
->>>>>>> 69d826ee
 
     @exception.wrap_exception
     def reboot(self, instance):
-        yield self.destroy(instance, False)
+        self.destroy(instance, False)
         xml = self.to_xml(instance)
-<<<<<<< HEAD
-        self._conn.lookupByName(instance['name']).destroy()
         self._conn.createXML(xml, 0)
-=======
-        yield self._conn.createXML(xml, 0)
->>>>>>> 69d826ee
-
         timer = utils.LoopingCall(f=None)
 
         def _wait_for_reboot():
@@ -325,17 +293,16 @@
 
     @exception.wrap_exception
     def rescue(self, instance):
-        yield self.destroy(instance, False)
+        self.destroy(instance, False)
 
         xml = self.to_xml(instance, rescue=True)
         rescue_images = {'image_id': FLAGS.rescue_image_id,
                          'kernel_id': FLAGS.rescue_kernel_id,
                          'ramdisk_id': FLAGS.rescue_ramdisk_id}
-        yield self._create_image(instance, xml, 'rescue-', rescue_images)
-        yield self._conn.createXML(xml, 0)
-
-        d = defer.Deferred()
-        timer = task.LoopingCall(f=None)
+        self._create_image(instance, xml, 'rescue-', rescue_images)
+        self._conn.createXML(xml, 0)
+
+        timer = utils.LoopingCall(f=None)
 
         def _wait_for_rescue():
             try:
@@ -344,27 +311,22 @@
                 if state == power_state.RUNNING:
                     logging.debug('instance %s: rescued', instance['name'])
                     timer.stop()
-                    d.callback(None)
             except Exception, exn:
                 logging.error('_wait_for_rescue failed: %s', exn)
                 db.instance_set_state(None,
                                       instance['id'],
                                       power_state.SHUTDOWN)
                 timer.stop()
-                d.callback(None)
 
         timer.f = _wait_for_rescue
-        timer.start(interval=0.5, now=True)
-        yield d
-
-    @defer.inlineCallbacks
+        return timer.start(interval=0.5, now=True)
+
     @exception.wrap_exception
     def unrescue(self, instance):
         # NOTE(vish): Because reboot destroys and recreates an instance using
         #             the normal xml file, we can just call reboot here
-        yield self.reboot(instance)
-
-    @defer.inlineCallbacks
+        self.reboot(instance)
+
     @exception.wrap_exception
     def spawn(self, instance):
         xml = self.to_xml(instance)
@@ -372,16 +334,9 @@
                               instance['id'],
                               power_state.NOSTATE,
                               'launching')
-<<<<<<< HEAD
         NWFilterFirewall(self._conn).setup_nwfilters_for_instance(instance)
         self._create_image(instance, xml)
         self._conn.createXML(xml, 0)
-=======
-        yield NWFilterFirewall(self._conn).\
-              setup_nwfilters_for_instance(instance)
-        yield self._create_image(instance, xml)
-        yield self._conn.createXML(xml, 0)
->>>>>>> 69d826ee
         logging.debug("instance %s: is running", instance['name'])
 
         timer = utils.LoopingCall(f=None)
@@ -448,12 +403,7 @@
 
         return self._dump_file(fpath)
 
-<<<<<<< HEAD
-    def _create_image(self, inst, libvirt_xml):
-=======
-    @defer.inlineCallbacks
     def _create_image(self, inst, libvirt_xml, prefix='', disk_images=None):
->>>>>>> 69d826ee
         # syntactic nicety
         basepath = lambda fname = '', prefix = prefix: os.path.join(
                                                  FLAGS.instances_path,
@@ -461,13 +411,8 @@
                                                  prefix + fname)
 
         # ensure directories exist and are writable
-<<<<<<< HEAD
-        process.simple_execute('mkdir -p %s' % basepath())
-        process.simple_execute('chmod 0777 %s' % basepath())
-=======
-        yield process.simple_execute('mkdir -p %s' % basepath(prefix=''))
-        yield process.simple_execute('chmod 0777 %s' % basepath(prefix=''))
->>>>>>> 69d826ee
+        process.simple_execute('mkdir -p %s' % basepath(prefix=''))
+        process.simple_execute('chmod 0777 %s' % basepath(prefix=''))
 
         # TODO(termie): these are blocking calls, it would be great
         #               if they weren't.
@@ -494,7 +439,6 @@
             images.fetch(inst.kernel_id, basepath('kernel'), user,
                          project)
         if not os.path.exists(basepath('ramdisk')):
-<<<<<<< HEAD
             images.fetch(inst.ramdisk_id, basepath('ramdisk'), user,
                          project)
         
@@ -502,15 +446,6 @@
               return process.simple_execute(cmd=cmd,
                                             process_input=process_input,
                                             check_exit_code=check_exit_code)
-=======
-            yield images.fetch(inst.ramdisk_id, basepath('ramdisk'), user,
-                               project)
-
-        execute = lambda cmd, process_input = None, check_exit_code = True: \
-                  process.simple_execute(cmd=cmd,
-                                         process_input=process_input,
-                                         check_exit_code=check_exit_code)
->>>>>>> 69d826ee
 
         key = str(inst['key_data'])
         net = None
@@ -542,17 +477,12 @@
                                                     ['local_gb']
                                                     * 1024 * 1024 * 1024)
 
-<<<<<<< HEAD
         resize = inst['instance_type'] != 'm1.tiny'
-        disk.partition(basepath('disk-raw'), basepath('disk'),
-                       local_bytes, resize, execute=execute)
-=======
         resize = True
         if inst['instance_type'] == 'm1.tiny' or prefix == 'rescue-':
             resize = False
-        yield disk.partition(basepath('disk-raw'), basepath('disk'),
-                             local_bytes, resize, execute=execute)
->>>>>>> 69d826ee
+        disk.partition(basepath('disk-raw'), basepath('disk'),
+                       local_bytes, resize, execute=execute)
 
         if FLAGS.libvirt_type == 'uml':
             process.simple_execute('sudo chown root %s' %
